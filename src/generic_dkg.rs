use crate::crypto::{
    ciphersuite::Ciphersuite,
    hash::{domain_separate_hash, HashOutput},
    polynomials::{Polynomial, PolynomialCommitment},
};

use crate::participants::{ParticipantCounter, ParticipantList, ParticipantMap};
use crate::protocol::{
    echo_broadcast::do_broadcast,
    errors::{InitializationError, ProtocolError},
    internal::SharedChannel,
    Participant,
};
use crate::threshold::{validate_and_derive_threshold, Scheme};
use crate::KeygenOutput;

use frost_core::keys::{
    CoefficientCommitment, SecretShare, SigningShare, VerifiableSecretSharingCommitment,
};
use frost_core::{
    Challenge, Element, Error, Field, Group, Scalar, Signature, SigningKey, VerifyingKey,
};
use rand_core::CryptoRngCore;
use std::ops::Index;

/// This function prevents calling keyshare function with inproper inputs
fn assert_keyshare_inputs<C: Ciphersuite>(
    me: Participant,
    secret: &Scalar<C>,
    old_reshare_package: Option<(VerifyingKey<C>, ParticipantList)>,
) -> Result<(Option<VerifyingKey<C>>, Option<ParticipantList>), ProtocolError> {
    let is_zero_secret = *secret == <C::Group as Group>::Field::zero();

    if let Some((old_key, old_participants)) = old_reshare_package {
        if is_zero_secret {
            //  return error if me is not a purely new joiner to the participants set
            //  prevents accidentally calling keyshare with extremely old keyshares
            //  that have nothing todo with the current resharing
            if old_participants.contains(me) {
                return Err(ProtocolError::AssertionFailed(
                    format!("{me:?} is running Resharing with a zero share but does belong to the old participant set")));
            }
        } else {
            //  return error if me is part of the old participants set
            if !old_participants.contains(me) {
                return Err(ProtocolError::AssertionFailed(
                    format!("{me:?} is running Resharing with a zero share but does belong to the old participant set")));
            }
        }
        Ok((Some(old_key), Some(old_participants)))
    } else {
        if is_zero_secret {
            return Err(ProtocolError::AssertionFailed(format!(
                "{me:?} is running DKG with a zero share"
            )));
        }
        Ok((None, None))
    }
}

/// Creates a commitment vector of coefficients * G
/// If the first coefficient is set to zero then skip it
fn generate_coefficient_commitment<C: Ciphersuite>(
    secret_coefficients: &Polynomial<C>,
) -> Result<PolynomialCommitment<C>, ProtocolError> {
    let mut secret_coefficients = secret_coefficients.get_coefficients();
    // we skip the zero share as neither zero scalar
    // nor identity group element are serializable
    if secret_coefficients.first() == Some(&<C::Group as Group>::Field::zero()) {
        secret_coefficients.remove(0);
    }
    Polynomial::new(&secret_coefficients)?.commit_polynomial()
}

/// Generates the challenge for the proof of knowledge
/// H(id, `context_string`, g^{secret} , R)
fn challenge<C: Ciphersuite>(
    session_id: &HashOutput,
    domain_separator: u32,
    id: Scalar<C>,
    vk_share: &CoefficientCommitment<C>,
    big_r: &Element<C>,
) -> Result<Challenge<C>, ProtocolError> {
    let mut preimage = vec![];
    let serialized_id = <C::Group as Group>::Field::serialize(&id);

    // Should not return Error
    // The function should not be called when the first coefficient is zero
    let serialized_vk_share = vk_share.serialize().map_err(|_| {
        ProtocolError::AssertionFailed(
            "The verification share
        could not be serialized as it is null"
                .to_string(),
        )
    })?;

    let serialized_big_r = <C::Group>::serialize(big_r).map_err(|_| {
        ProtocolError::AssertionFailed(
            "The group element R
        could not be serialized as it is the identity"
                .to_string(),
        )
    })?;

    preimage.extend_from_slice(&domain_separator.to_le_bytes());
    preimage.extend_from_slice(session_id.as_ref());
    preimage.extend_from_slice(serialized_id.as_ref());
    preimage.extend_from_slice(serialized_vk_share.as_ref());
    preimage.extend_from_slice(serialized_big_r.as_ref());

    let hash = C::HDKG(&preimage[..]).ok_or(ProtocolError::DKGNotSupported)?;
    Ok(Challenge::from_scalar(hash))
}

/// Computes the proof of knowledge of the secret coefficient `a_0`
/// used to generate the public polynomial.
/// Generate a random k and compute R = g^k
/// Compute mu = k + `a_0` * H(id, `context_string`, `g^{a_0`} , R)
/// Output (R, mu)
fn proof_of_knowledge<C: Ciphersuite>(
    session_id: &HashOutput,
    domain_separator: u32,
    me: Participant,
    coefficients: &Polynomial<C>,
    coefficient_commitment: &PolynomialCommitment<C>,
    rng: &mut impl CryptoRngCore,
) -> Result<Signature<C>, ProtocolError> {
    // creates an identifier for the participant
    let id = me.scalar::<C>();
    let vk_share = coefficient_commitment.eval_at_zero()?;

    // pick a random k_i and compute R_id = g^{k_id},
    let (k, big_r) = <C>::generate_nonce(rng);

    // compute H(id, context_string, g^{a_0} , R_id) as a scalar
    let hash = challenge::<C>(session_id, domain_separator, id, &vk_share, &big_r)?;
    let a_0 = coefficients.eval_at_zero()?.0;
    let mu = k + a_0 * hash.to_scalar();
    Ok(Signature::new(big_r, mu))
}

/// Verifies the proof of knowledge of the secret coefficients used to generate the
/// public secret sharing commitment.
fn internal_verify_proof_of_knowledge<C: Ciphersuite>(
    session_id: &HashOutput,
    domain_separator: u32,
    participant: Participant,
    commitment: &VerifiableSecretSharingCommitment<C>,
    proof_of_knowledge: &Signature<C>,
) -> Result<(), ProtocolError> {
    // creates an identifier for the participant
    let id = participant.scalar::<C>();
    let vk_share = commitment.coefficients().first().unwrap();

    let big_r = proof_of_knowledge.R();
    let z = proof_of_knowledge.z();
    let c = challenge::<C>(session_id, domain_separator, id, vk_share, big_r)?;
    if *big_r != <C::Group>::generator() * *z - vk_share.value() * c.to_scalar() {
        return Err(ProtocolError::InvalidProofOfKnowledge(participant));
    }
    Ok(())
}

/// Verifies the proof of knowledge of the secret coefficients used to generate the
/// public secret sharing commitment.
/// if the proof of knowledge is none then make sure that the participant is
/// performing reshare and does not exist in the set of old participants
fn verify_proof_of_knowledge<C: Ciphersuite>(
    session_id: &HashOutput,
    domain_separator: u32,
    threshold: usize,
    participant: Participant,
    old_participants: Option<ParticipantList>,
    commitment: &VerifiableSecretSharingCommitment<C>,
    proof_of_knowledge: Option<&Signature<C>>,
) -> Result<(), ProtocolError> {
    // if participant did not send anything but he is actually an old participant
    if proof_of_knowledge.is_none() {
        // if basic dkg or participant is old
        if old_participants.is_none() || old_participants.unwrap().contains(participant) {
            return Err(ProtocolError::MaliciousParticipant(participant));
        }
        // since previous line did not abort, then we know participant is new indeed
        // check the commitment length is threshold - 1
        if commitment.coefficients().len() != threshold - 1 {
            return Err(ProtocolError::IncorrectNumberOfCommitments);
        }
        // nothing to verify
        return Ok(());
    }
    // if participant sent something but he is actually a new participant
    if old_participants.is_some() && !old_participants.unwrap().contains(participant) {
        return Err(ProtocolError::MaliciousParticipant(participant));
    }
    // since the previous did not abort, we know the participant is old or we are dealing with a dkg
    if commitment.coefficients().len() != threshold {
        return Err(ProtocolError::IncorrectNumberOfCommitments);
    }

    // now we know the proof is not none
    let proof_of_knowledge = proof_of_knowledge.unwrap();
    // creating an identifier as required by the syntax of verify_proof_of_knowledge of frost_core
    internal_verify_proof_of_knowledge(
        session_id,
        domain_separator,
        participant,
        commitment,
        proof_of_knowledge,
    )
}

/// Takes a commitment and a commitment hash and checks that
/// H(commitment) = `commitment_hash`
fn verify_commitment_hash<C: Ciphersuite>(
    session_id: &HashOutput,
    participant: Participant,
    domain_separator: u32,
    commitment: &VerifiableSecretSharingCommitment<C>,
    all_hash_commitments: &ParticipantMap<'_, HashOutput>,
) -> Result<(), ProtocolError> {
    let actual_commitment_hash = all_hash_commitments.index(participant);
    let commitment_hash =
        domain_separate_hash(domain_separator, &(&participant, &commitment, &session_id))?;
    if *actual_commitment_hash != commitment_hash {
        return Err(ProtocolError::InvalidCommitmentHash);
    }
    Ok(())
}

/// This function is called when the commitment length is threshold -1
/// i.e. when the new participant sent a polynomial with a non-existant constant term
/// such a participant would do so as the identity is not serializable
fn insert_identity_if_missing<C: Ciphersuite>(
    threshold: usize,
    commitment_i: &VerifiableSecretSharingCommitment<C>,
) -> VerifiableSecretSharingCommitment<C> {
    // in case the participant was new and it sent a polynomial of length
    // threshold -1 (because the zero term is not serializable)
    let mut commitment_i = commitment_i.clone();
    let mut coefficients_i = commitment_i.coefficients().to_vec();
    if coefficients_i.len() == threshold - 1 {
        let identity = CoefficientCommitment::new(<C::Group as Group>::identity());
        coefficients_i.insert(0, identity);
        commitment_i = VerifiableSecretSharingCommitment::new(coefficients_i);
    }
    commitment_i
}

// creates a signing share structure using my identifier, the received
// signing share and the received commitment
fn validate_received_share<C: Ciphersuite>(
    me: Participant,
    from: Participant,
    signing_share_from: &SigningShare<C>,
    commitment: &VerifiableSecretSharingCommitment<C>,
) -> Result<(), ProtocolError> {
    let id = me.to_identifier::<C>();

    // The verification is exactly the same as the regular SecretShare verification;
    // however the required components are in different places.
    // Build a temporary SecretShare so what we can call verify().
    let secret_share = SecretShare::new(id, *signing_share_from, commitment.clone());

    // Verify the share. We don't need the result.
    // Identify the culprit if an InvalidSecretShare error is returned.
    secret_share.verify().map_err(|e| {
        if let Error::InvalidSecretShare { .. } = e {
            ProtocolError::InvalidSecretShare(from)
        } else {
            ProtocolError::AssertionFailed(format!(
                "could not
            extract the verification key matching the secret
            share sent by {from:?}"
            ))
        }
    })?;
    Ok(())
}

/// generates a verification key out of a public commited polynomial
// TODO: Fixing this one is not trivial
#[allow(clippy::needless_pass_by_value)]
fn public_key_from_commitments<C: Ciphersuite>(
    commitments: Vec<&VerifiableSecretSharingCommitment<C>>,
) -> Result<VerifyingKey<C>, ProtocolError> {
    let commitment = frost_core::keys::sum_commitments(&commitments)
        .map_err(|_| ProtocolError::IncorrectNumberOfCommitments)?;

    let vk = VerifyingKey::from_commitment(&commitment)
        .map_err(|_| ProtocolError::ErrorExtractVerificationKey)?;
    Ok(vk)
}

/// This function takes err as input.
/// If err is None then broadcast success
/// otherwise, broadcast failure
/// If during broadcast it receives an error then propagates it
/// This function is used in the final round of DKG
async fn broadcast_success(
    chan: &mut SharedChannel,
    participants: &ParticipantList,
    me: Participant,
    session_id: HashOutput,
) -> Result<(), ProtocolError> {
    // broadcast node me succeded
    let vote_list = do_broadcast(chan, participants, me, (true, session_id)).await?;
    // unwrap here would never fail as the broadcast protocol ends only when the map is full
    let vote_list = vote_list.into_vec_or_none().unwrap();
    // go through all the list of votes and check if any is fail or some does not contain the session id

    if !vote_list.iter().all(|(_, ref sid)| sid == &session_id) {
        return Err(ProtocolError::AssertionFailed(
            "A participant
                broadcast the wrong session id. Aborting Protocol!"
                .to_string(),
        ));
    }

    if !vote_list.iter().all(|&(boolean, _)| boolean) {
        return Err(ProtocolError::AssertionFailed(
            "A participant
                seems to have failed its checks. Aborting Protocol!"
                .to_string(),
        ));
    }
    // Wait for all the tasks to complete
    Ok(())
}

/// Performs the heart of DKG, Reshare and Refresh protocols
#[allow(clippy::too_many_lines)]
async fn do_keyshare<C: Ciphersuite>(
    mut chan: SharedChannel,
    participants: ParticipantList,
    me: Participant,
    threshold: usize,
    secret: Scalar<C>,
    old_reshare_package: Option<(VerifyingKey<C>, ParticipantList)>,
    rng: &mut impl CryptoRngCore,
) -> Result<KeygenOutput<C>, ProtocolError> {
    let mut all_full_commitments = ParticipantMap::new(&participants);
    let mut domain_separator = 0;
    // Make sure you do not call do_keyshare with zero as secret on an old participant
    let (old_verification_key, old_participants) =
        assert_keyshare_inputs(me, &secret, old_reshare_package)?;

    // Start Round 0
    let mut my_session_id = [0u8; 32]; // 256 bits
    rng.fill_bytes(&mut my_session_id);
    let session_ids = do_broadcast(&mut chan, &participants, me, my_session_id).await?;

    // Start Round 1
    // generate your secret polynomial p with the constant term set to the secret
    // and the rest of the coefficients are picked at random
    // because the library does not allow serializing the zero and identity term,
    // this function does not add the zero coefficient
    let session_id = domain_separate_hash(domain_separator, &session_ids)?;
    domain_separator += 1;
    // the degree of the polynomial is threshold - 1
    let secret_coefficients =
        Polynomial::<C>::generate_polynomial(Some(secret), threshold - 1, rng)?;

    // Compute the multiplication of every coefficient of p with the generator G
    let coefficient_commitment = generate_coefficient_commitment::<C>(&secret_coefficients)?;

    // Generates a proof of knowledge if me is not holding the zero secret.
    let proof_domain_separator = domain_separator;
    // Send none if me is a new participant
    let generate_proof: bool = old_participants.as_ref().is_none_or(|old| old.contains(me));
    let proof_of_knowledge = if generate_proof {
        Some(proof_of_knowledge(
            &session_id,
            domain_separator,
            me,
            &secret_coefficients,
            &coefficient_commitment,
            rng,
        )?)
    } else {
        None
    };

    domain_separator += 1;

    // Create the public polynomial = secret coefficients times G
    let commitment =
        VerifiableSecretSharingCommitment::new(coefficient_commitment.get_coefficients());

    // hash commitment and send it
    let commit_domain_separator = domain_separator;
    let commitment_hash = domain_separate_hash(domain_separator, &(&me, &commitment, &session_id))?;
    let wait_round_1 = chan.next_waitpoint();
    chan.send_many(wait_round_1, &commitment_hash)?;
    // receive commitment_hash
    let mut all_hash_commitments = ParticipantMap::new(&participants);
    all_hash_commitments.put(me, commitment_hash);
    while !all_hash_commitments.full() {
        let (from, their_commitment_hash) = chan.recv(wait_round_1).await?;
        all_hash_commitments.put(from, their_commitment_hash);
    }

    // Start Round 2
    // add my commitment to the map with the proper commitment sizes = threshold
    let my_full_commitment = insert_identity_if_missing(threshold, &commitment);
    all_full_commitments.put(me, my_full_commitment);

    // Broadcast the commitment and the proof of knowledge
    let commitments_and_proofs_map = do_broadcast(
        &mut chan,
        &participants,
        me,
        (commitment, proof_of_knowledge),
    )
    .await?;

    // Start Round 3
    let wait_round_3 = chan.next_waitpoint();
    for p in participants.others(me) {
        let (commitment_i, proof_i) = commitments_and_proofs_map.index(p);

        // verify the proof of knowledge
        // if proof is none then make sure the participant is new
        // and performing a resharing not a DKG
        verify_proof_of_knowledge(
            &session_id,
            proof_domain_separator,
            threshold,
            p,
            old_participants.clone(),
            commitment_i,
            proof_i.as_ref(),
        )?;

        // verify that the commitment sent hashes to the received commitment_hash in round 1
        verify_commitment_hash(
            &session_id,
            p,
            commit_domain_separator,
            commitment_i,
            &all_hash_commitments,
        )?;

        // in case the participant was new and it sent a polynomial of length
        // threshold -1 (because the zero term is not serializable)
        let full_commitment_i = insert_identity_if_missing(threshold, commitment_i);

        // add received full commitment
        all_full_commitments.put(p, full_commitment_i);
    }

    // Verify vk asap
    // cannot fail as all_commitments at least contains my commitment
    let all_commitments_refs = all_full_commitments.to_refs_or_none().unwrap();
    let verifying_key = public_key_from_commitments(all_commitments_refs)?;

    // In the case of Resharing, check if the old public key is the same as the new one
    if let Some(old_vk) = old_verification_key {
        // check the equality between the old key and the new key without failing the unwrap
        if old_vk != verifying_key {
            return Err(ProtocolError::AssertionFailed(
                "new public key does not match old public key".to_string(),
            ));
        }
    }

    for p in participants.others(me) {
        // securely send to each other participant a secret share
        // using the evaluation secret polynomial on the identifier of the recipient
        // should not panic as secret_coefficients are created internally
        let signing_share_to_p = secret_coefficients.eval_at_participant(p)?;
        // send the evaluation privately to participant p
        chan.send_private(wait_round_3, p, &signing_share_to_p)?;
    }

    // Start Round 4
    // compute my secret evaluation of my private polynomial
    // should not panic as secret_coefficients are created internally
    let mut my_signing_share = secret_coefficients.eval_at_participant(me)?.0;
    // receive evaluations from all participants
    let mut seen = ParticipantCounter::new(&participants);
    seen.put(me);
    while !seen.full() {
        let (from, signing_share_from): (Participant, SigningShare<C>) =
            chan.recv(wait_round_3).await?;
        if !seen.put(from) {
            continue;
        }

        // Verify the share
        // this deviates from the original FROST DKG paper
        // however it matches the FROST implementation of ZCash
        let full_commitment_from = all_full_commitments.index(from);
        validate_received_share::<C>(me, from, &signing_share_from, full_commitment_from)?;

        // Compute the sum of all the owned secret shares
        // At the end of this loop, I will be owning a valid secret signing share
        my_signing_share = my_signing_share + signing_share_from.to_scalar();
    }

    broadcast_success(&mut chan, &participants, me, session_id).await?;

    // Return the key pair
    Ok(KeygenOutput {
        private_share: SigningShare::new(my_signing_share),
        public_key: verifying_key,
    })
}

pub async fn do_keygen<C: Ciphersuite>(
    chan: SharedChannel,
    participants: ParticipantList,
    me: Participant,
    threshold: usize,
    mut rng: impl CryptoRngCore,
) -> Result<KeygenOutput<C>, ProtocolError> {
    let rng = &mut rng;
    // pick share at random
    let secret = SigningKey::<C>::new(rng).to_scalar();
    // call keyshare
    let keygen_output =
        do_keyshare::<C>(chan, participants, me, threshold, secret, None, rng).await?;
    Ok(keygen_output)
}

/// This function is to be called before running DKG
/// It ensures that the input parameters are valid
<<<<<<< HEAD
pub(crate) fn assert_keygen_invariants(
    scheme: Scheme,
=======
pub fn assert_keygen_invariants(
>>>>>>> bee9e840
    participants: &[Participant],
    me: Participant,
    threshold: usize,
) -> Result<ParticipantList, InitializationError> {
    // need enough participants
    if participants.len() < 2 {
        return Err(InitializationError::NotEnoughParticipants {
            participants: participants.len(),
        });
    }

    // For DKG, the threshold `t` is `f+1`, so `f = t-1`.
    // We must check that `t > 0` to avoid underflow.
    if threshold == 0 {
        return Err(InitializationError::ThresholdCannotBeZero);
    }
    let f = match scheme {
        Scheme::Dkg | Scheme::OtBasedEcdsa => threshold
            .checked_sub(1)
            .ok_or(InitializationError::ThresholdCannotBeZero)?,
        Scheme::RobustEcdsa => threshold,
    };

    // Validate that the threshold is appropriate for the number of participants
    // according to the DKG scheme rules.
    if let Err(e) = validate_and_derive_threshold(scheme, participants.len(), f) {
        return Err(InitializationError::BadParameters(e.to_string()));
    }

    // ensure uniqueness of participants in the participant list
    let participants =
        ParticipantList::new(participants).ok_or(InitializationError::DuplicateParticipants)?;

    // ensure my presence in the participant list
    if !participants.contains(me) {
        return Err(InitializationError::MissingParticipant {
            role: "self",
            participant: me,
        });
    }
    Ok(participants)
}

/// reshares the keyshares between the parties and allows changing the threshold
#[allow(clippy::too_many_arguments)]
pub async fn do_reshare<C: Ciphersuite>(
    chan: SharedChannel,
    participants: ParticipantList,
    me: Participant,
    old_threshold: usize,
    old_signing_key: Option<SigningShare<C>>,
    old_public_key: VerifyingKey<C>,
    old_participants: ParticipantList,
    mut rng: impl CryptoRngCore,
) -> Result<KeygenOutput<C>, ProtocolError> {
    let intersection = old_participants.intersection(&participants);
    // either extract the share and linearize it or set it to zero
    let secret = old_signing_key
        .map(|x_i| {
            intersection
                .lagrange::<C>(me)
                .map(|lambda| lambda * x_i.to_scalar())
        })
        .transpose()?
        .unwrap_or_else(<C::Group as Group>::Field::zero);

    let old_reshare_package = Some((old_public_key, old_participants));
    let keygen_output = do_keyshare::<C>(
        chan,
        participants,
        me,
        old_threshold,
        secret,
        old_reshare_package,
        &mut rng,
    )
    .await?;

    Ok(keygen_output)
}

<<<<<<< HEAD
pub(crate) fn reshare_assertions<C: Ciphersuite>(
    scheme: Scheme,
=======
pub fn reshare_assertions<C: Ciphersuite>(
>>>>>>> bee9e840
    participants: &[Participant],
    me: Participant,
    threshold: usize,
    old_signing_key: Option<SigningShare<C>>,
    old_threshold: usize,
    old_participants: &[Participant],
) -> Result<(ParticipantList, ParticipantList), InitializationError> {
    if participants.len() < 2 {
        return Err(InitializationError::NotEnoughParticipants {
            participants: participants.len(),
        });
<<<<<<< HEAD
    };

    // For DKG, the threshold `t` is `f+1`, so `f = t-1`.
    if threshold == 0 {
        return Err(InitializationError::ThresholdCannotBeZero);
    }
    let f = threshold - 1;

    // Validate the new threshold against the new participant list.
    if let Err(e) = validate_and_derive_threshold(scheme, participants.len(), f) {
        return Err(InitializationError::BadParameters(e.to_string()));
=======
    }
    if threshold > participants.len() {
        return Err(InitializationError::ThresholdTooLarge {
            threshold,
            max: participants.len(),
        });
>>>>>>> bee9e840
    }

    let participants =
        ParticipantList::new(participants).ok_or(InitializationError::DuplicateParticipants)?;

    if !participants.contains(me) {
        return Err(InitializationError::MissingParticipant {
            role: "self",
            participant: me,
        });
    }

    let old_participants =
        ParticipantList::new(old_participants).ok_or(InitializationError::DuplicateParticipants)?;

    if old_participants.intersection(&participants).len() < old_threshold {
        return Err(InitializationError::NotEnoughParticipantsForThreshold {
            threshold: old_threshold,
            participants: old_participants.intersection(&participants).len(),
        });
    }
    // if me is not in the old participant set then ensure that old_signing_key is None
    if old_participants.contains(me) && old_signing_key.is_none() {
        return Err(InitializationError::BadParameters(format!(
            "party {me:?} is present in the old participant list but provided no share"
        )));
    }
    Ok((participants, old_participants))
}

#[cfg(test)]
mod test {
    use super::domain_separate_hash;
    use crate::test::generate_participants;

    #[test]
    fn test_domain_separate_hash() {
        let cnt = 1;
        let participants_1 = generate_participants(3);
        let participants_2 = generate_participants(3);
        let hash_1 = domain_separate_hash(cnt, &participants_1);
        let hash_2 = domain_separate_hash(cnt, &participants_2);
        assert!(hash_1 == hash_2);
        let hash_2 = domain_separate_hash(cnt + 1, &participants_2);
        assert!(hash_1 != hash_2);
    }
}<|MERGE_RESOLUTION|>--- conflicted
+++ resolved
@@ -524,12 +524,8 @@
 
 /// This function is to be called before running DKG
 /// It ensures that the input parameters are valid
-<<<<<<< HEAD
 pub(crate) fn assert_keygen_invariants(
     scheme: Scheme,
-=======
-pub fn assert_keygen_invariants(
->>>>>>> bee9e840
     participants: &[Participant],
     me: Participant,
     threshold: usize,
@@ -611,12 +607,8 @@
     Ok(keygen_output)
 }
 
-<<<<<<< HEAD
 pub(crate) fn reshare_assertions<C: Ciphersuite>(
     scheme: Scheme,
-=======
-pub fn reshare_assertions<C: Ciphersuite>(
->>>>>>> bee9e840
     participants: &[Participant],
     me: Participant,
     threshold: usize,
@@ -628,7 +620,6 @@
         return Err(InitializationError::NotEnoughParticipants {
             participants: participants.len(),
         });
-<<<<<<< HEAD
     };
 
     // For DKG, the threshold `t` is `f+1`, so `f = t-1`.
@@ -640,14 +631,6 @@
     // Validate the new threshold against the new participant list.
     if let Err(e) = validate_and_derive_threshold(scheme, participants.len(), f) {
         return Err(InitializationError::BadParameters(e.to_string()));
-=======
-    }
-    if threshold > participants.len() {
-        return Err(InitializationError::ThresholdTooLarge {
-            threshold,
-            max: participants.len(),
-        });
->>>>>>> bee9e840
     }
 
     let participants =
