--- conflicted
+++ resolved
@@ -300,22 +300,16 @@
     use blstrs::Scalar;
     use digest::generic_array::GenericArray;
     use elliptic_curve::{hash2curve::FromOkm, Field, Group};
-<<<<<<< HEAD
-    use rand::{Rng, RngCore};
-    use rand_core::OsRng;
-
-=======
     use rand::SeedableRng;
     use rand::{Rng, RngCore};
 
     use crate::test_utils::MockCryptoRng;
->>>>>>> 7a1f4dfe
     use crate::{
         confidential_key_derivation::{
             ciphersuite::{hash_to_curve, verify_signature, ScalarWrapper, BLS12381SHA256},
             ElementG2, VerifyingKey,
         },
-        test_utils::mpc_interface::check_common_traits_for_type,
+        test_utils::test_generators::check_common_traits_for_type,
     };
 
     #[test]
