#[cfg(test)]
mod test {

    type C = crate::confidential_key_derivation::ciphersuite::BLS12381SHA256;
    type G = crate::confidential_key_derivation::ciphersuite::BLS12381G2Group;
    use crate::participants::ParticipantList;
    use crate::protocol::Participant;
    use crate::test::{
        assert_public_key_invariant, generate_participants, run_keygen, run_refresh, run_reshare,
    };
    use crate::threshold::Scheme;
    use frost_core::Group;
    use std::error::Error;

    #[test]
    fn test_keygen() -> Result<(), Box<dyn Error>> {
        let participants = vec![
            Participant::from(31u32),
            Participant::from(1u32),
            Participant::from(2u32),
        ];
        let threshold = 2;

        let result = run_keygen::<C>(Scheme::Dkg, &participants, threshold)?;
        assert_public_key_invariant(&result);

        assert!(result.len() == participants.len());

        let pub_key = result[2].1.public_key.to_element();

        let participants = vec![result[0].0, result[1].0, result[2].0];
        let shares = [
            result[0].1.private_share.to_scalar(),
            result[1].1.private_share.to_scalar(),
            result[2].1.private_share.to_scalar(),
        ];
        let p_list = ParticipantList::new(&participants).unwrap();
        let x = p_list.lagrange::<C>(participants[0])? * shares[0]
            + p_list.lagrange::<C>(participants[1])? * shares[1]
            + p_list.lagrange::<C>(participants[2])? * shares[2];
        assert_eq!(<G>::generator() * x, pub_key);
        Ok(())
    }

    #[test]
    fn test_refresh() -> Result<(), Box<dyn Error>> {
        let participants = vec![
            Participant::from(0u32),
            Participant::from(31u32),
            Participant::from(2u32),
        ];
        let threshold = 2;

        let result0 = run_keygen::<C>(Scheme::Dkg, &participants, threshold)?;
        assert_public_key_invariant(&result0);

        let pub_key = result0[2].1.public_key.to_element();

<<<<<<< HEAD
        let result1 = run_refresh(Scheme::Dkg, &participants, result0, threshold)?;
=======
        let result1 = run_refresh(&participants, &result0, threshold)?;
>>>>>>> bee9e840
        assert_public_key_invariant(&result1);

        let participants = vec![result1[0].0, result1[1].0, result1[2].0];
        let shares = [
            result1[0].1.private_share.to_scalar(),
            result1[1].1.private_share.to_scalar(),
            result1[2].1.private_share.to_scalar(),
        ];
        let p_list = ParticipantList::new(&participants).unwrap();
        let x = p_list.lagrange::<C>(participants[0])? * shares[0]
            + p_list.lagrange::<C>(participants[1])? * shares[1]
            + p_list.lagrange::<C>(participants[2])? * shares[2];
        assert_eq!(<G>::generator() * x, pub_key);
        Ok(())
    }

    #[test]
    fn test_reshare() -> Result<(), Box<dyn Error>> {
        let participants = generate_participants(3);
        let threshold0 = 2;
        let threshold1 = 3;

        let result0 = run_keygen::<C>(Scheme::Dkg, &participants, threshold0)?;
        assert_public_key_invariant(&result0);

        let pub_key = result0[2].1.public_key;

        let mut new_participant = participants.clone();
        new_participant.push(Participant::from(31u32));
        new_participant.push(Participant::from(32u32));
        new_participant.push(Participant::from(33u32));
        let result1 = run_reshare(
            Scheme::Dkg,
            &participants,
            &pub_key,
            &result0,
            threshold0,
            threshold1,
            &new_participant,
        )?;
        assert_public_key_invariant(&result1);

        let participants = vec![
            result1[0].0,
            result1[1].0,
            result1[2].0,
            result1[3].0,
            result1[4].0,
            result1[5].0,
        ];
        let shares = [
            result1[0].1.private_share.to_scalar(),
            result1[1].1.private_share.to_scalar(),
            result1[2].1.private_share.to_scalar(),
            result1[3].1.private_share.to_scalar(),
            result1[4].1.private_share.to_scalar(),
            result1[5].1.private_share.to_scalar(),
        ];
        let p_list = ParticipantList::new(&participants).unwrap();
        let x = p_list.lagrange::<C>(participants[0])? * shares[0]
            + p_list.lagrange::<C>(participants[1])? * shares[1]
            + p_list.lagrange::<C>(participants[2])? * shares[2]
            + p_list.lagrange::<C>(participants[3])? * shares[3]
            + p_list.lagrange::<C>(participants[4])? * shares[4]
            + p_list.lagrange::<C>(participants[5])? * shares[5];
        assert_eq!(<G>::generator() * x, pub_key.to_element());

        Ok(())
    }
}<|MERGE_RESOLUTION|>--- conflicted
+++ resolved
@@ -56,11 +56,8 @@
 
         let pub_key = result0[2].1.public_key.to_element();
 
-<<<<<<< HEAD
-        let result1 = run_refresh(Scheme::Dkg, &participants, result0, threshold)?;
-=======
-        let result1 = run_refresh(&participants, &result0, threshold)?;
->>>>>>> bee9e840
+        let result1 = run_refresh(Scheme::Dkg, &participants, &result0, threshold)?;
+
         assert_public_key_invariant(&result1);
 
         let participants = vec![result1[0].0, result1[1].0, result1[2].0];
