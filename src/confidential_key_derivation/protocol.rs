--- conflicted
+++ resolved
@@ -9,34 +9,6 @@
 use elliptic_curve::{Field, Group};
 use rand_core::CryptoRngCore;
 
-<<<<<<< HEAD
-=======
-fn ckd_helper(
-    participants: &ParticipantList,
-    me: Participant,
-    private_share: SigningShare,
-    app_id: &AppId,
-    app_pk: PublicKey,
-    rng: &mut impl CryptoRngCore,
-) -> Result<(ElementG1, ElementG1), ProtocolError> {
-    // y <- ZZq* , Y <- y * G
-    let y = Scalar::random(rng);
-    let big_y = ElementG1::generator() * y;
-    // H(app_id) when H is a random oracle
-    let hash_point = hash_to_curve(app_id);
-    // S <- x . H(app_id)
-    let big_s = hash_point * private_share.to_scalar();
-    // C <- S + y . A
-    let big_c = big_s + app_pk * y;
-    // Compute  λi := λi(0)
-    let lambda_i = participants.lagrange::<BLS12381SHA256>(me)?;
-    // Normalize Y and C into  (λi . Y , λi . C)
-    let norm_big_y = big_y * lambda_i;
-    let norm_big_c = big_c * lambda_i;
-    Ok((norm_big_y, norm_big_c))
-}
-
->>>>>>> 0cf178b9
 #[allow(clippy::too_many_arguments)]
 fn do_ckd_participant(
     mut chan: SharedChannel,
@@ -194,7 +166,7 @@
     let y = Scalar::random(rng);
     let big_y = ElementG1::generator() * y;
     // H(app_id) when H is a random oracle
-    let hash_point = hash2curve(app_id);
+    let hash_point = hash_to_curve(app_id);
     // S <- x . H(app_id)
     let big_s = hash_point * private_share.to_scalar();
     // C <- S + y . A
