--- conflicted
+++ resolved
@@ -1,10 +1,6 @@
 use crate::confidential_key_derivation::ciphersuite::{hash2curve, BLS12381SHA256};
 use crate::confidential_key_derivation::{
-<<<<<<< HEAD
-    AppId, CKDOutput, CKDOutputCore, CoefficientCommitment, SigningShare, VerifyingKey,
-=======
-    AppId, CKDCoordinatorOutput, CKDOutput, ElementG1, PublicKey, Scalar, SigningShare,
->>>>>>> 8730140c
+    AppId, CKDOutput, CKDOutputOption, ElementG1, PublicKey, Scalar, SigningShare,
 };
 use crate::participants::{ParticipantCounter, ParticipantList};
 use crate::protocol::internal::{make_protocol, Comms, SharedChannel};
@@ -48,7 +44,7 @@
     app_id: &AppId,
     app_pk: PublicKey,
     rng: &mut impl CryptoRngCore,
-) -> Result<CKDOutput, ProtocolError> {
+) -> Result<CKDOutputOption, ProtocolError> {
     let (norm_big_y, norm_big_c) =
         ckd_helper(&participants, me, private_share, app_id, app_pk, rng)?;
     let waitpoint = chan.next_waitpoint();
@@ -65,7 +61,7 @@
     app_id: &AppId,
     app_pk: PublicKey,
     rng: &mut impl CryptoRngCore,
-) -> Result<CKDOutput, ProtocolError> {
+) -> Result<CKDOutputOption, ProtocolError> {
     let (mut norm_big_y, mut norm_big_c) =
         ckd_helper(&participants, me, private_share, app_id, app_pk, rng)?;
 
@@ -82,7 +78,7 @@
         norm_big_y += big_y;
         norm_big_c += big_c;
     }
-    let ckd_output = CKDOutputCore::new(norm_big_y, norm_big_c);
+    let ckd_output = CKDOutput::new(norm_big_y, norm_big_c);
     Ok(Some(ckd_output))
 }
 
@@ -99,7 +95,7 @@
     app_id: impl Into<AppId>,
     app_pk: PublicKey,
     rng: impl CryptoRngCore + Send + 'static,
-) -> Result<impl Protocol<Output = CKDOutput>, InitializationError> {
+) -> Result<impl Protocol<Output = CKDOutputOption>, InitializationError> {
     // not enough participants
     if participants.len() < 2 {
         return Err(InitializationError::NotEnoughParticipants {
@@ -115,11 +111,7 @@
     // ensure my presence in the participant list
     if !participants.contains(me) {
         return Err(InitializationError::MissingParticipant {
-<<<<<<< HEAD
-            role: "me",
-=======
             role: "self",
->>>>>>> 8730140c
             participant: me,
         });
     };
@@ -160,7 +152,7 @@
     app_id: AppId,
     app_pk: PublicKey,
     mut rng: impl CryptoRngCore,
-) -> Result<CKDOutput, ProtocolError> {
+) -> Result<CKDOutputOption, ProtocolError> {
     if me == coordinator {
         do_ckd_coordinator(
             chan,
@@ -190,16 +182,9 @@
 #[cfg(test)]
 mod test {
     use super::*;
-<<<<<<< HEAD
-    use crate::crypto::polynomials::Polynomial;
-    use crate::protocol::run_protocol;
-    use crate::test::one_coordinator_output;
-    use rand_core::RngCore;
-=======
     use crate::test::one_coordinator_output;
     use crate::{confidential_key_derivation::ciphersuite::hash2curve, protocol::run_protocol};
     use rand_core::{OsRng, RngCore};
->>>>>>> 8730140c
     use std::error::Error;
 
     #[test]
@@ -235,7 +220,7 @@
         let index = OsRng.next_u32() % participants.len() as u32;
         let coordinator = participants[index as usize];
 
-        let mut protocols: Vec<(Participant, Box<dyn Protocol<Output = CKDOutput>>)> =
+        let mut protocols: Vec<(Participant, Box<dyn Protocol<Output = CKDOutputOption>>)> =
             Vec::with_capacity(participants.len());
 
         let mut private_shares = Vec::new();
