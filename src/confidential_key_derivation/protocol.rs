--- conflicted
+++ resolved
@@ -191,24 +191,13 @@
     fn test_hash2curve() {
         let app_id = b"Hello Near";
         let app_id_same = b"Hello Near";
-<<<<<<< HEAD
         let pt1 = hash_to_curve(&AppId::from(app_id));
         let pt2 = hash_to_curve(&AppId::from(app_id_same));
-        assert!(pt1 == pt2);
+        assert_eq!(pt1, pt2);
 
         let app_id = b"Hello Near!";
         let pt2 = hash_to_curve(&AppId::from(app_id));
-        assert!(pt1 != pt2);
-        Ok(())
-=======
-        let pt1 = hash2curve(&AppId::from(app_id));
-        let pt2 = hash2curve(&AppId::from(app_id_same));
-        assert_eq!(pt1, pt2);
-
-        let app_id = b"Hello Near!";
-        let pt2 = hash2curve(&AppId::from(app_id));
         assert_ne!(pt1, pt2);
->>>>>>> bee9e840
     }
 
     #[test]
