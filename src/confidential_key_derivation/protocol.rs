--- conflicted
+++ resolved
@@ -181,16 +181,11 @@
 mod test {
     use super::*;
     use crate::confidential_key_derivation::ciphersuite::hash_to_curve;
-<<<<<<< HEAD
-    use crate::test_utils::{check_one_coordinator_output, run_protocol, GenProtocol};
-    use rand::Rng;
-=======
     use crate::test_utils::{
         check_one_coordinator_output, generate_participants, run_protocol, GenProtocol,
         MockCryptoRng,
     };
     use rand::{Rng, RngCore, SeedableRng};
->>>>>>> 7a1f4dfe
 
     #[test]
     fn test_hash2curve() {
@@ -245,11 +240,7 @@
         let result = run_protocol(protocols).unwrap();
 
         // test one single some for the coordinator
-<<<<<<< HEAD
-        let ckd = check_one_coordinator_output(result, coordinator).unwrap();
-=======
         let ckd_output = check_one_coordinator_output(result, coordinator).unwrap();
->>>>>>> 7a1f4dfe
 
         // compute msk . H(app_id)
         let confidential_key = ckd_output.unmask(app_sk);
