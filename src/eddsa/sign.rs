//! This module wraps a signature generation functionality from `Frost` library
//!  into `cait-sith::Protocol` representation.
use super::{KeygenOutput, SignatureOption};
use crate::errors::{InitializationError, ProtocolError};
use crate::participants::{Participant, ParticipantList};
use crate::protocol::helpers::recv_from_others;
use crate::protocol::internal::{make_protocol, Comms, SharedChannel};
use crate::protocol::Protocol;

use frost_ed25519::keys::{KeyPackage, PublicKeyPackage, SigningShare};
use frost_ed25519::{aggregate, rand_core, round1, round2, VerifyingKey};
use rand_core::CryptoRngCore;
use std::collections::BTreeMap;

/// A function that takes a signing share and a keygenOutput
/// and construct a public key package used for frost signing
fn construct_key_package(
    threshold: usize,
    me: Participant,
    signing_share: &SigningShare,
    verifying_key: &VerifyingKey,
) -> Result<KeyPackage, ProtocolError> {
    let identifier = me.to_identifier()?;
    let signing_share = *signing_share;
    let verifying_share = signing_share.into();

    Ok(KeyPackage::new(
        identifier,
        signing_share,
        verifying_share,
        *verifying_key,
        u16::try_from(threshold).map_err(|_| {
            ProtocolError::Other("threshold cannot be converted to u16".to_string())
        })?,
    ))
}

/// Returns a future that executes signature protocol for *the Coordinator*.
///
/// WARNING: Extracted from FROST documentation:
/// In all of the main FROST ciphersuites, the entire message must be sent
/// to participants. In some cases, where the message is too big, it may be
/// necessary to send a hash of the message instead. We strongly suggest
/// creating a specific ciphersuite for this, and not just sending the hash
/// as if it were the message.
/// For reference, see how RFC 8032 handles "pre-hashing".
async fn do_sign_coordinator(
    mut chan: SharedChannel,
    participants: ParticipantList,
    threshold: usize,
    me: Participant,
    keygen_output: KeygenOutput,
    message: Vec<u8>,
    rng: &mut impl CryptoRngCore,
) -> Result<SignatureOption, ProtocolError> {
    // --- Round 1.
    // * Send acknowledgment to other participants.
    // * Wait for their commitments.

    let mut commitments_map: BTreeMap<frost_ed25519::Identifier, round1::SigningCommitments> =
        BTreeMap::new();

    let signing_share = SigningShare::new(keygen_output.private_share.to_scalar());

    let (nonces, commitments) = round1::commit(&signing_share, rng);
    commitments_map.insert(me.to_identifier()?, commitments);

    let commit_waitpoint = chan.next_waitpoint();

    for (from, commitment) in recv_from_others(&chan, commit_waitpoint, &participants, me).await? {
        commitments_map.insert(from.to_identifier()?, commitment);
    }

    let signing_package = frost_ed25519::SigningPackage::new(commitments_map, message.as_slice());

    // --- Round 2.
    // * Convert collected commitments into the signing package.
    // * Send it to all participants.
    // * Wait for each other's signature share

    let mut signature_shares: BTreeMap<frost_ed25519::Identifier, round2::SignatureShare> =
        BTreeMap::new();

    let r2_wait_point = chan.next_waitpoint();
    chan.send_many(r2_wait_point, &signing_package)?;

    let vk_package = keygen_output.public_key;
    let key_package = construct_key_package(threshold, me, &signing_share, &vk_package)?;

    let signature_share = round2::sign(&signing_package, &nonces, &key_package)
        .map_err(|e| ProtocolError::AssertionFailed(e.to_string()))?;
    signature_shares.insert(me.to_identifier()?, signature_share);

    for (from, signature_share) in recv_from_others(&chan, r2_wait_point, &participants, me).await?
    {
        signature_shares.insert(from.to_identifier()?, signature_share);
    }

    // --- Signature aggregation.
    // * Converted collected signature shares into the signature.
    // * Signature is verified internally during `aggregate()` call.

    // We supply empty map as `verifying_shares` because we have disabled "cheater-detection" feature flag.
    // Feature "cheater-detection" only points to a malicious participant, if there's such.
    // It doesn't bring any additional guarantees.
    let public_key_package = PublicKeyPackage::new(BTreeMap::new(), vk_package);

    let signature = aggregate(&signing_package, &signature_shares, &public_key_package)
        .map_err(|e| ProtocolError::AssertionFailed(e.to_string()))?;

    Ok(Some(signature))
}

/// Returns a future that executes signature protocol for *a Participant*.
///
/// WARNING: Extracted from FROST documentation:
/// In all of the main FROST ciphersuites, the entire message must be sent
/// to participants. In some cases, where the message is too big, it may be
/// necessary to send a hash of the message instead. We strongly suggest
/// creating a specific ciphersuite for this, and not just sending the hash
/// as if it were the message.
/// For reference, see how RFC 8032 handles "pre-hashing".
async fn do_sign_participant(
    mut chan: SharedChannel,
    threshold: usize,
    me: Participant,
    coordinator: Participant,
    keygen_output: KeygenOutput,
    message: Vec<u8>,
    rng: &mut impl CryptoRngCore,
) -> Result<SignatureOption, ProtocolError> {
    if coordinator == me {
        return Err(ProtocolError::AssertionFailed(
            "the do_sign_participant function cannot be called
            for a coordinator"
                .to_string(),
        ));
    }

    // create signing share out of private_share
    let signing_share = SigningShare::new(keygen_output.private_share.to_scalar());

    let (nonces, commitments) = round1::commit(&signing_share, rng);

    // --- Round 1.
    // * Wait for an initial message from a coordinator.
    // * Send coordinator our commitment.

    let commit_waitpoint = chan.next_waitpoint();
    chan.send_private(commit_waitpoint, coordinator, &commitments)?;

    // --- Round 2.
    // * Wait for a signing package.
    // * Send our signature share.

    let r2_wait_point = chan.next_waitpoint();
    let signing_package = loop {
        let (from, signing_package): (_, frost_ed25519::SigningPackage) =
            chan.recv(r2_wait_point).await?;
        if from != coordinator {
            continue;
        }
        break signing_package;
    };

    if signing_package.message() != message.as_slice() {
        return Err(ProtocolError::AssertionFailed(
            "Expected message doesn't match with the actual message received in a signing package"
                .to_string(),
        ));
    }

    let vk_package = keygen_output.public_key;
    let key_package = construct_key_package(threshold, me, &signing_share, &vk_package)?;

    let signature_share = round2::sign(&signing_package, &nonces, &key_package)
        .map_err(|e| ProtocolError::AssertionFailed(e.to_string()))?;

    chan.send_private(r2_wait_point, coordinator, &signature_share)?;

    Ok(None)
}

/// Depending on whether the current participant is a coordinator or not,
/// runs the signature protocol as either a participant or a coordinator.
///
/// WARNING: Extracted from FROST documentation:
/// In all of the main FROST ciphersuites, the entire message must be sent
/// to participants. In some cases, where the message is too big, it may be
/// necessary to send a hash of the message instead. We strongly suggest
/// creating a specific ciphersuite for this, and not just sending the hash
/// as if it were the message.
/// For reference, see how RFC 8032 handles "pre-hashing".
pub fn sign(
    participants: &[Participant],
    threshold: usize,
    me: Participant,
    coordinator: Participant,
    keygen_output: KeygenOutput,
    message: Vec<u8>,
    rng: impl CryptoRngCore + Send + 'static,
) -> Result<impl Protocol<Output = SignatureOption>, InitializationError> {
    if participants.len() < 2 {
        return Err(InitializationError::NotEnoughParticipants {
            participants: participants.len(),
        });
    }
    let Some(participants) = ParticipantList::new(participants) else {
        return Err(InitializationError::DuplicateParticipants);
    };

    // ensure my presence in the participant list
    if !participants.contains(me) {
        return Err(InitializationError::MissingParticipant {
            role: "self",
            participant: me,
        });
    }

    // ensure the coordinator is a participant
    if !participants.contains(coordinator) {
        return Err(InitializationError::MissingParticipant {
            role: "coordinator",
            participant: coordinator,
        });
    }

    let comms = Comms::new();
    let chan = comms.shared_channel();
    let fut = fut_wrapper(
        chan,
        participants,
        threshold,
        me,
        coordinator,
        keygen_output,
        message,
        rng,
    );
    Ok(make_protocol(comms, fut))
}

#[allow(clippy::too_many_arguments)]
async fn fut_wrapper(
    chan: SharedChannel,
    participants: ParticipantList,
    threshold: usize,
    me: Participant,
    coordinator: Participant,
    keygen_output: KeygenOutput,
    message: Vec<u8>,
    mut rng: impl CryptoRngCore,
) -> Result<SignatureOption, ProtocolError> {
    if me == coordinator {
        do_sign_coordinator(
            chan,
            participants,
            threshold,
            me,
            keygen_output,
            message,
            &mut rng,
        )
        .await
    } else {
        do_sign_participant(
            chan,
            threshold,
            me,
            coordinator,
            keygen_output,
            message,
            &mut rng,
        )
        .await
    }
}

#[cfg(test)]
mod test {
    use crate::crypto::hash::hash;
<<<<<<< HEAD
    use crate::eddsa::test::{build_key_packages_with_dealer, test_run_signature_protocols};
    use crate::participants::{Participant, ParticipantList};
    use crate::test_utils::{
        assert_public_key_invariant, generate_participants, run_keygen, run_refresh, run_reshare,
    };
    use frost_core::{Field, Group};
    use frost_ed25519::{Ed25519Group, Ed25519ScalarField, Ed25519Sha512};
=======
    use crate::eddsa::sign::sign;
    use crate::eddsa::test::{build_key_packages_with_dealer, test_run_signature_protocols};
    use crate::eddsa::{KeygenOutput, SignatureOption};
    use crate::participants::{Participant, ParticipantList};
    use crate::protocol::Protocol;
    use crate::test_utils::{
        assert_public_key_invariant, generate_participants, one_coordinator_output, run_keygen,
        run_refresh, run_reshare, MockCryptoRng,
    };
    use frost_core::{Field, Group};
    use frost_ed25519::{Ed25519Group, Ed25519ScalarField, Ed25519Sha512};
    use rand::{Rng, RngCore, SeedableRng};
>>>>>>> 7a1f4dfe

    fn assert_single_coordinator_result(
        data: &[(Participant, super::SignatureOption)],
    ) -> frost_ed25519::Signature {
        let mut signature = None;
        let count = data
            .iter()
            .filter(|(_, output)| {
                output.is_some_and(|s| {
                    signature = Some(s);
                    true
                })
            })
            .count();
        assert_eq!(count, 1);
        signature.unwrap()
    }

    #[test]
    fn basic_two_participants() {
        let mut rng = MockCryptoRng::seed_from_u64(42);

        let max_signers = 2;
        let threshold = 2;
        let actual_signers = 2;
        let msg = "hello_near";
        let msg_hash = hash(&msg).unwrap();

        let key_packages = build_key_packages_with_dealer(max_signers, threshold, &mut rng);
        let coordinators = vec![key_packages[0].0];
        let data = test_run_signature_protocols(
            &key_packages,
            actual_signers,
            &coordinators,
            threshold.into(),
            msg_hash,
        )
        .unwrap();
        assert_single_coordinator_result(&data);
    }

    #[test]
    fn stress() {
        let mut rng = MockCryptoRng::seed_from_u64(42);

        let max_signers = 7;
        let msg = "hello_near";
        let msg_hash = hash(&msg).unwrap();

        for min_signers in 2..max_signers {
            for actual_signers in min_signers..=max_signers {
                let key_packages =
                    build_key_packages_with_dealer(max_signers, min_signers, &mut rng);
                let coordinators = vec![key_packages[0].0];
                let data = test_run_signature_protocols(
                    &key_packages,
                    actual_signers.into(),
                    &coordinators,
                    min_signers.into(),
                    msg_hash,
                )
                .unwrap();
                assert_single_coordinator_result(&data);
            }
        }
    }

    #[test]
    fn dkg_sign_test() {
        let mut rng = MockCryptoRng::seed_from_u64(42);
        let participants = vec![
            Participant::from(0u32),
            Participant::from(31u32),
            Participant::from(1u32),
            Participant::from(2u32),
        ];
        let actual_signers = participants.len();
        let threshold = 2;
        let msg = "hello_near";
        let msg_hash = hash(&msg).unwrap();

        // test dkg
        let key_packages = run_keygen(&participants, threshold, &mut rng);
        assert_public_key_invariant(&key_packages);
        let coordinators = vec![key_packages[0].0];
        let data = test_run_signature_protocols(
            &key_packages,
            actual_signers,
            &coordinators,
            threshold,
            msg_hash,
        )
        .unwrap();
        let signature = assert_single_coordinator_result(&data);

        assert!(key_packages[0]
            .1
            .public_key
            .verify(msg_hash.as_ref(), &signature)
            .is_ok());

        // // test refresh
        let key_packages1 = run_refresh(&participants, &key_packages, threshold, &mut rng);
        assert_public_key_invariant(&key_packages1);
        let msg = "hello_near_2";
        let msg_hash = hash(&msg).unwrap();
        let data = test_run_signature_protocols(
            &key_packages1,
            actual_signers,
            &coordinators,
            threshold,
            msg_hash,
        )
        .unwrap();
        let signature = assert_single_coordinator_result(&data);
        let pub_key = key_packages1[2].1.public_key;
        assert!(key_packages1[0]
            .1
            .public_key
            .verify(msg_hash.as_ref(), &signature)
            .is_ok());

        // test reshare
        let mut new_participant = participants.clone();
        new_participant.push(Participant::from(20u32));
        let new_threshold = 4;
        let key_packages2 = run_reshare(
            &participants,
            &pub_key,
            &key_packages1,
            threshold,
            new_threshold,
            &new_participant,
            &mut rng,
        );
        assert_public_key_invariant(&key_packages2);
        let msg = "hello_near_3";
        let msg_hash = hash(&msg).unwrap();
        let coordinators = vec![key_packages2[0].0];
        let data = test_run_signature_protocols(
            &key_packages2,
            actual_signers,
            &coordinators,
            new_threshold,
            msg_hash,
        )
        .unwrap();
        let signature = assert_single_coordinator_result(&data);
        assert!(key_packages2[0]
            .1
            .public_key
            .verify(msg_hash.as_ref(), &signature)
            .is_ok());
    }

    #[test]
    fn test_reshare_sign_more_participants() {
        let mut rng = MockCryptoRng::seed_from_u64(42);
        let participants = generate_participants(4);
        let threshold = 3;
        let result0 = run_keygen(&participants, threshold, &mut rng);
        assert_public_key_invariant(&result0);

        let pub_key = result0[2].1.public_key;

        // Run heavy reshare
        let new_threshold = 5;
        let mut new_participant = participants.clone();
        new_participant.push(Participant::from(31u32));
        new_participant.push(Participant::from(32u32));
        let key_packages = run_reshare(
            &participants,
            &pub_key,
            &result0,
            threshold,
            new_threshold,
            &new_participant,
            &mut rng,
        );
        assert_public_key_invariant(&key_packages);

        let participants: Vec<_> = key_packages
            .iter()
            .take(key_packages.len())
            .map(|(val, _)| *val)
            .collect();
        let shares: Vec<_> = key_packages
            .iter()
            .take(key_packages.len())
            .map(|(_, keygen)| keygen.private_share.to_scalar())
            .collect();

        // Test public key
        let p_list = ParticipantList::new(&participants).unwrap();
        let mut x = Ed25519ScalarField::zero();
        for (p, share) in participants.iter().zip(shares.iter()) {
            x += p_list.lagrange::<Ed25519Sha512>(*p).unwrap() * share;
        }
        assert_eq!(<Ed25519Group>::generator() * x, pub_key.to_element());

        // Sign
        let actual_signers = participants.len();
        let msg = "hello_near";
        let msg_hash = hash(&msg).unwrap();

        let coordinators = vec![key_packages[0].0];
        let data = test_run_signature_protocols(
            &key_packages,
            actual_signers,
            &coordinators,
            new_threshold,
            msg_hash,
        )
        .unwrap();
        let signature = assert_single_coordinator_result(&data);
        assert!(key_packages[0]
            .1
            .public_key
            .verify(msg_hash.as_ref(), &signature)
            .is_ok());
    }

    #[test]
    fn test_reshare_sign_less_participants() {
        let mut rng = MockCryptoRng::seed_from_u64(42);
        let participants = generate_participants(5);
        let threshold = 4;
        let result0 = run_keygen(&participants, threshold, &mut rng);
        assert_public_key_invariant(&result0);
        let coordinators = vec![result0[0].0];

        let pub_key = result0[2].1.public_key;

        // Run heavy reshare
        let new_threshold = 3;
        let mut new_participant = participants.clone();
        new_participant.pop();
        let key_packages = run_reshare(
            &participants,
            &pub_key,
            &result0,
            threshold,
            new_threshold,
            &new_participant,
            &mut rng,
        );
        assert_public_key_invariant(&key_packages);

        let participants: Vec<_> = key_packages
            .iter()
            .take(key_packages.len())
            .map(|(val, _)| *val)
            .collect();
        let shares: Vec<_> = key_packages
            .iter()
            .take(key_packages.len())
            .map(|(_, keygen)| keygen.private_share.to_scalar())
            .collect();

        // Test public key
        let p_list = ParticipantList::new(&participants).unwrap();
        let mut x = Ed25519ScalarField::zero();
        for (p, share) in participants.iter().zip(shares.iter()) {
            x += p_list.lagrange::<Ed25519Sha512>(*p).unwrap() * share;
        }
        assert_eq!(<Ed25519Group>::generator() * x, pub_key.to_element());

        // Sign
        let msg = "hello_near";
        let msg_hash = hash(&msg).unwrap();

        let data = test_run_signature_protocols(
            &key_packages,
            new_threshold,
            &coordinators,
            new_threshold,
            msg_hash,
        )
        .unwrap();
        let signature = assert_single_coordinator_result(&data);
        assert!(key_packages[0]
            .1
            .public_key
            .verify(msg_hash.as_ref(), &signature)
            .is_ok());
    }

    #[test]
    fn test_signature_correctness() {
        let mut rng = MockCryptoRng::seed_from_u64(42);
        let threshold = 6;
        let keys = build_key_packages_with_dealer(11, threshold, &mut rng);
        let public_key = keys[0].1.public_key.to_element();

        let msg = b"hello worldhello worldhello worlregerghwhrth".to_vec();
        let index = rng.gen_range(0..keys.len());
        let coordinator = keys[index as usize].0;

        let participants_sign_builder = keys
            .iter()
            .map(|(p, keygen_output)| {
                let rng_p = MockCryptoRng::seed_from_u64(rng.next_u64());
                (*p, (keygen_output.clone(), rng_p))
            })
            .collect();

        // This checks the output signature validity internally
        let result =
            crate::test_utils::run_sign::<Ed25519Sha512, (KeygenOutput, MockCryptoRng), _, _>(
                participants_sign_builder,
                coordinator,
                public_key,
                Ed25519ScalarField::zero(),
                |participants, coordinator, me, _, (keygen_output, p_rng), _| {
                    sign(
                        participants,
                        threshold as usize,
                        me,
                        coordinator,
                        keygen_output,
                        msg.clone(),
                        p_rng,
                    )
                    .map(|sig| Box::new(sig) as Box<dyn Protocol<Output = SignatureOption>>)
                },
            )
            .unwrap();
        let signature = one_coordinator_output(result, coordinator).unwrap();

        insta::assert_json_snapshot!(signature);
    }
}<|MERGE_RESOLUTION|>--- conflicted
+++ resolved
@@ -279,15 +279,6 @@
 #[cfg(test)]
 mod test {
     use crate::crypto::hash::hash;
-<<<<<<< HEAD
-    use crate::eddsa::test::{build_key_packages_with_dealer, test_run_signature_protocols};
-    use crate::participants::{Participant, ParticipantList};
-    use crate::test_utils::{
-        assert_public_key_invariant, generate_participants, run_keygen, run_refresh, run_reshare,
-    };
-    use frost_core::{Field, Group};
-    use frost_ed25519::{Ed25519Group, Ed25519ScalarField, Ed25519Sha512};
-=======
     use crate::eddsa::sign::sign;
     use crate::eddsa::test::{build_key_packages_with_dealer, test_run_signature_protocols};
     use crate::eddsa::{KeygenOutput, SignatureOption};
@@ -300,7 +291,6 @@
     use frost_core::{Field, Group};
     use frost_ed25519::{Ed25519Group, Ed25519ScalarField, Ed25519Sha512};
     use rand::{Rng, RngCore, SeedableRng};
->>>>>>> 7a1f4dfe
 
     fn assert_single_coordinator_result(
         data: &[(Participant, super::SignatureOption)],
