--- conflicted
+++ resolved
@@ -69,16 +69,11 @@
     /// Return the index of a given participant.
     ///
     /// Basically, the order they appear in a sorted list
-<<<<<<< HEAD
     pub fn index(&self, participant: &Participant) -> Result<usize, ProtocolError> {
         self.indices
             .get(participant)
             .copied()
             .ok_or(ProtocolError::InvalidIndex)
-=======
-    pub fn index(&self, participant: Participant) -> usize {
-        self.indices[&participant]
->>>>>>> 6cbecad1
     }
 
     // Return a participant of a given index from the order they
@@ -212,7 +207,6 @@
         self.participants.participants()
     }
 
-<<<<<<< HEAD
     pub fn index(&self, index: Participant) -> Result<&T, ProtocolError> {
         let index = self.participants.index(&index)?;
         self.data
@@ -220,10 +214,6 @@
             .ok_or(ProtocolError::InvalidIndex)?
             .as_ref()
             .ok_or(ProtocolError::Other("No data found".to_string()))
-=======
-    fn index(&self, index: Participant) -> &Self::Output {
-        self.data[self.participants.index(index)].as_ref().unwrap()
->>>>>>> 6cbecad1
     }
 }
 
