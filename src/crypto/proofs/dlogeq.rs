use rand_core::CryptoRngCore;
use subtle::ConstantTimeEq;

<<<<<<< HEAD
use crate::{
    crypto::{
        ciphersuite::{Ciphersuite, Element},
        constants::{
            NEAR_DLOGEQ_CHALLENGE_LABEL, NEAR_DLOGEQ_COMMITMENT_LABEL, NEAR_DLOGEQ_STATEMENT_LABEL,
        },
    },
    protocol::errors::ProtocolError,
};
=======
use crate::{protocol::errors::ProtocolError, Ciphersuite, Element, Scalar};
>>>>>>> 657a2e49

use frost_core::{serialization::SerializableScalar, Group};

use super::strobe_transcript::Transcript;

/// A string used to extend an encoding
const ENCODE_LABEL_STATEMENT: &[u8] = b"statement:";
/// A string used to extend an encoding
const ENCODE_LABEL_PUBLIC0: &[u8] = b"public 0:";
/// A string used to extend an encoding
const ENCODE_LABEL_PUBLIC1: &[u8] = b"public 1:";
/// A string used to extend an encoding
const ENCODE_LABEL_GENERATOR1: &[u8] = b"generator 1:";

/// The public statement for this proof.
/// This statement claims knowledge of a scalar that's the discrete logarithm
/// of one point under the standard generator, and of another point under an alternate generator.
#[derive(Clone, Copy)]
pub struct Statement<'a, C: Ciphersuite> {
    pub public0: &'a Element<C>,
    pub generator1: &'a Element<C>,
    pub public1: &'a Element<C>,
}

fn element_into<C: Ciphersuite>(
    point: &Element<C>,
    label: &[u8],
) -> Result<Vec<u8>, ProtocolError> {
    let mut enc = Vec::new();
    match <C::Group as Group>::serialize(point) {
        Ok(ser) => {
            enc.extend_from_slice(label);
            enc.extend_from_slice(ser.as_ref());
        }
        // unreachable as either the statement is locally created
        // and thus the points are well defined, or it is received
        // from someone and thus it is serializable.
        _ => return Err(ProtocolError::PointSerialization),
    }
    Ok(enc)
}

impl<C: Ciphersuite> Statement<'_, C> {
    /// Calculate the homomorphism we want to prove things about.
    fn phi(&self, x: &Scalar<C>) -> (Element<C>, Element<C>) {
        (C::Group::generator() * *x, *self.generator1 * *x)
    }

    /// Encode into Vec<u8>: some sort of serialization
    fn encode(&self) -> Result<Vec<u8>, ProtocolError> {
        let mut enc = Vec::new();
        enc.extend_from_slice(ENCODE_LABEL_STATEMENT);
        // None of the following calls should panic as neither public and generator are identity
        let ser0 = element_into::<C>(self.public0, ENCODE_LABEL_PUBLIC0)?;
        let ser1 = element_into::<C>(self.generator1, ENCODE_LABEL_GENERATOR1)?;
        let ser2 = element_into::<C>(self.public1, ENCODE_LABEL_PUBLIC1)?;
        enc.extend_from_slice(&ser0);
        enc.extend_from_slice(&ser1);
        enc.extend_from_slice(&ser2);
        Ok(enc)
    }
}

/// The private witness for this proof.
/// This holds the scalar the prover needs to know.
#[derive(Clone, Copy)]
pub struct Witness<C: Ciphersuite> {
    pub x: SerializableScalar<C>,
}

/// Represents a proof of the statement.
#[derive(Clone, serde::Serialize, serde::Deserialize)]
#[serde(bound = "C: Ciphersuite")]
pub struct Proof<C: Ciphersuite> {
    e: SerializableScalar<C>,
    s: SerializableScalar<C>,
}

/// Encodes two EC points into a vec including the identity point.
/// Should be used with HIGH precaution as it allows serializing the identity point
/// deviating from the standard
fn encode_two_points<C: Ciphersuite>(
    point_1: &Element<C>,
    point_2: &Element<C>,
) -> Result<Vec<u8>, ProtocolError> {
    // Create a serialization of big_k
    let mut ser1 = C::Group::serialize(point_1)
        .map_err(|_| ProtocolError::IdentityElement)?
        .as_ref()
        .to_vec();

    let ser2 = C::Group::serialize(point_2)
        .map_err(|_| ProtocolError::IdentityElement)?
        .as_ref()
        .to_vec();

    ser1.extend_from_slice(b" and ");
    ser1.extend_from_slice(&ser2);
    Ok(ser1)
}

/// Prove that a witness satisfies a given statement.
/// We need some randomness for the proof, and also a transcript, which is
/// used for the Fiat-Shamir transform.
#[allow(dead_code)]
pub fn prove<C: Ciphersuite>(
    rng: &mut impl CryptoRngCore,
    transcript: &mut Transcript,
    statement: Statement<'_, C>,
    witness: Witness<C>,
) -> Result<Proof<C>, ProtocolError>
where
    Element<C>: ConstantTimeEq,
{
    if statement.generator1.ct_eq(&C::Group::identity()).into() {
        return Err(ProtocolError::IdentityElement);
    }
    transcript.message(STATEMENT_LABEL, &statement.encode()?);

    let k = frost_core::random_nonzero::<C, _>(rng);
    let (big_k_0, big_k_1) = statement.phi(&k);

    // This will never raise error as k is not zero and generator1 is not the identity
    let enc = encode_two_points::<C>(&big_k_0, &big_k_1)?;

    transcript.message(COMMITMENT_LABEL, &enc);
    let mut rng = transcript.challenge_then_build_rng(CHALLENGE_LABEL);
    let e = frost_core::random_nonzero::<C, _>(&mut rng);

    let s = k + e * witness.x.0;
    Ok(Proof {
        e: SerializableScalar::<C>(e),
        s: SerializableScalar::<C>(s),
    })
}

// Same as `prove` but using fixed nonce
pub fn prove_with_nonce<C: Ciphersuite>(
    transcript: &mut Transcript,
    statement: Statement<'_, C>,
    witness: Witness<C>,
    k: Scalar<C>,
) -> Result<Proof<C>, ProtocolError> {
    transcript.message(NEAR_DLOGEQ_STATEMENT_LABEL, &statement.encode()?);

    if *statement.generator1 == C::Group::identity() {
        return Err(ProtocolError::IdentityElement);
    }

    let (big_k_0, big_k_1) = statement.phi(&k);

    // This will never raise error as k is not zero and generator1 is not the identity
    let enc = encode_two_points::<C>(&big_k_0, &big_k_1)?;

    transcript.message(NEAR_DLOGEQ_COMMITMENT_LABEL, &enc);
    let mut rng = transcript.challenge_then_build_rng(NEAR_DLOGEQ_CHALLENGE_LABEL);
    let e = frost_core::random_nonzero::<C, _>(&mut rng);

    let s = k + e * witness.x.0;
    Ok(Proof {
        e: SerializableScalar::<C>(e),
        s: SerializableScalar::<C>(s),
    })
}

/// Verify that a proof attesting to the validity of some statement.
///
/// We use a transcript in order to verify the Fiat-Shamir transformation.
pub fn verify<C: Ciphersuite>(
    transcript: &mut Transcript,
    statement: Statement<'_, C>,
    proof: &Proof<C>,
) -> Result<bool, ProtocolError>
where
    Element<C>: ConstantTimeEq,
{
    if statement.generator1.ct_eq(&C::Group::identity()).into() {
        return Err(ProtocolError::IdentityElement);
    }
<<<<<<< HEAD

    transcript.message(NEAR_DLOGEQ_STATEMENT_LABEL, &statement.encode()?);
=======
    transcript.message(STATEMENT_LABEL, &statement.encode()?);
>>>>>>> 657a2e49

    let (phi0, phi1) = statement.phi(&proof.s.0);
    let big_k0 = phi0 - *statement.public0 * proof.e.0;
    let big_k1 = phi1 - *statement.public1 * proof.e.0;

    let enc = encode_two_points::<C>(&big_k0, &big_k1)?;

    transcript.message(NEAR_DLOGEQ_COMMITMENT_LABEL, &enc);
    let mut rng = transcript.challenge_then_build_rng(NEAR_DLOGEQ_CHALLENGE_LABEL);
    let e = frost_core::random_nonzero::<C, _>(&mut rng);

    Ok(e == proof.e.0)
}

#[cfg(test)]
mod test {
    use elliptic_curve::{bigint::Uint, scalar::FromUintUnchecked};
    use rand_core::OsRng;

    use crate::test::MockCryptoRng;

    use super::*;
    use frost_secp256k1::Secp256K1Sha256;
    use k256::{ProjectivePoint, Scalar};

    #[test]
    fn test_valid_proof_verifies() {
        let x = Scalar::generate_biased(&mut OsRng);

        let big_h = ProjectivePoint::GENERATOR * Scalar::generate_biased(&mut OsRng);
        let statement = Statement::<Secp256K1Sha256> {
            public0: &(ProjectivePoint::GENERATOR * x),
            generator1: &big_h,
            public1: &(big_h * x),
        };
        let witness = Witness {
            x: SerializableScalar::<Secp256K1Sha256>(x),
        };

        let transcript = Transcript::new(b"protocol");

        let proof = prove(
            &mut OsRng,
            &mut transcript.fork(b"party", &[1]),
            statement,
            witness,
        )
        .unwrap();

        let ok = verify(&mut transcript.fork(b"party", &[1]), statement, &proof).unwrap();

        assert!(ok);
    }

    #[test]
    fn test_prove_fixed_randomness() {
        let mut rng = MockCryptoRng::new([1; 8]);
        let x = Scalar::generate_biased(&mut rng);
        let h = Scalar::generate_biased(&mut rng);
        let big_h = ProjectivePoint::GENERATOR * h;

        let statement = Statement::<Secp256K1Sha256> {
            public0: &(ProjectivePoint::GENERATOR * x),
            generator1: &big_h,
            public1: &(big_h * x),
        };
        let witness = Witness {
            x: SerializableScalar::<Secp256K1Sha256>(x),
        };

        let transcript = Transcript::new(b"protocol");

        let proof = prove(
            &mut rng,
            &mut transcript.fork(b"party", &[1]),
            statement,
            witness,
        )
        .unwrap();
        assert_eq!(
            Scalar::from_uint_unchecked(Uint::from_be_hex(
                "067B14308E1E96A782791C10179F1801B6764037141CBA0462A4D495EB78B2D0"
            )),
            proof.s.0
        );
        assert_eq!(
            Scalar::from_uint_unchecked(Uint::from_be_hex(
                "95B6C33214488D2F0429129E9AF2CB2943F9F064421BB270918CFA412CB680E2"
            )),
            proof.e.0
        );
    }

    #[test]
    fn test_verify_fixed_randomness() {
        let x = Scalar::from_uint_unchecked(Uint::from_be_hex(
            "FC9A011DF3753BD79D841C11F6521F25AD2AB1DECEB96B7E8C28D87EA3303A06",
        ));
        let h = Scalar::from_uint_unchecked(Uint::from_be_hex(
            "FC9A011DF3753BD79D841C11F6521F25AD2AB1DECEB96B7E8C28D87EA3303A06",
        ));
        let big_h = ProjectivePoint::GENERATOR * h;
        let transcript = Transcript::new(b"protocol");
        let statement = Statement::<Secp256K1Sha256> {
            public0: &(ProjectivePoint::GENERATOR * x),
            generator1: &big_h,
            public1: &(big_h * x),
        };
        let proof: Proof<Secp256K1Sha256> = Proof {
            s: SerializableScalar(Scalar::from_uint_unchecked(Uint::from_be_hex(
                "067B14308E1E96A782791C10179F1801B6764037141CBA0462A4D495EB78B2D0",
            ))),
            e: SerializableScalar(Scalar::from_uint_unchecked(Uint::from_be_hex(
                "95B6C33214488D2F0429129E9AF2CB2943F9F064421BB270918CFA412CB680E2",
            ))),
        };
        assert!(verify(&mut transcript.fork(b"party", &[1]), statement, &proof).unwrap());
    }

    #[test]
    fn test_prove_with_identity_generator1_fails() {
        let x = Scalar::generate_biased(&mut OsRng);

        let statement = Statement::<Secp256K1Sha256> {
            public0: &(ProjectivePoint::GENERATOR * x),
            generator1: &<Secp256K1Sha256 as frost_core::Ciphersuite>::Group::identity(), // Identity element
            public1: &(<Secp256K1Sha256 as frost_core::Ciphersuite>::Group::identity() * x),
        };
        let witness = Witness {
            x: SerializableScalar::<Secp256K1Sha256>(x),
        };

        let transcript = Transcript::new(b"protocol");

        let proof_result = prove(
            &mut OsRng,
            &mut transcript.fork(b"party", &[1]),
            statement,
            witness,
        );

        assert!(proof_result.is_err());
        if let Err(e) = proof_result {
            assert_eq!(e, ProtocolError::IdentityElement);
        } else {
            panic!("Expected an error, but got Ok");
        }
    }

    #[test]
    fn test_verify_with_identity_generator1_fails() {
        let x = Scalar::generate_biased(&mut OsRng);

        let statement = Statement::<Secp256K1Sha256> {
            public0: &(ProjectivePoint::GENERATOR * x),
            generator1: &<Secp256K1Sha256 as frost_core::Ciphersuite>::Group::identity(), // Identity element
            public1: &(<Secp256K1Sha256 as frost_core::Ciphersuite>::Group::identity() * x),
        };

        // A dummy proof, its content doesn't matter for this test
        let dummy_proof = Proof {
            e: SerializableScalar::<Secp256K1Sha256>(Scalar::from(1u64)),
            s: SerializableScalar::<Secp256K1Sha256>(Scalar::from(1u64)),
        };

        let transcript = Transcript::new(b"protocol");

        let verify_result = verify(
            &mut transcript.fork(b"party", &[1]),
            statement,
            &dummy_proof,
        );

        assert!(verify_result.is_err());
        if let Err(e) = verify_result {
            assert_eq!(e, ProtocolError::IdentityElement);
        } else {
            panic!("Expected an error, but got Ok");
        }
    }
}<|MERGE_RESOLUTION|>--- conflicted
+++ resolved
@@ -1,23 +1,14 @@
+use super::strobe_transcript::Transcript;
+use crate::{
+    crypto::constants::{
+        NEAR_DLOGEQ_CHALLENGE_LABEL, NEAR_DLOGEQ_COMMITMENT_LABEL, NEAR_DLOGEQ_STATEMENT_LABEL,
+    },
+    protocol::errors::ProtocolError,
+    Ciphersuite, Element, Scalar,
+};
+use frost_core::{serialization::SerializableScalar, Group};
 use rand_core::CryptoRngCore;
 use subtle::ConstantTimeEq;
-
-<<<<<<< HEAD
-use crate::{
-    crypto::{
-        ciphersuite::{Ciphersuite, Element},
-        constants::{
-            NEAR_DLOGEQ_CHALLENGE_LABEL, NEAR_DLOGEQ_COMMITMENT_LABEL, NEAR_DLOGEQ_STATEMENT_LABEL,
-        },
-    },
-    protocol::errors::ProtocolError,
-};
-=======
-use crate::{protocol::errors::ProtocolError, Ciphersuite, Element, Scalar};
->>>>>>> 657a2e49
-
-use frost_core::{serialization::SerializableScalar, Group};
-
-use super::strobe_transcript::Transcript;
 
 /// A string used to extend an encoding
 const ENCODE_LABEL_STATEMENT: &[u8] = b"statement:";
@@ -193,12 +184,8 @@
     if statement.generator1.ct_eq(&C::Group::identity()).into() {
         return Err(ProtocolError::IdentityElement);
     }
-<<<<<<< HEAD
 
     transcript.message(NEAR_DLOGEQ_STATEMENT_LABEL, &statement.encode()?);
-=======
-    transcript.message(STATEMENT_LABEL, &statement.encode()?);
->>>>>>> 657a2e49
 
     let (phi0, phi1) = statement.phi(&proof.s.0);
     let big_k0 = phi0 - *statement.public0 * proof.e.0;
