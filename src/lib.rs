--- conflicted
+++ resolved
@@ -20,10 +20,7 @@
 
 use crypto::ciphersuite::Ciphersuite;
 use frost_core::{keys::SigningShare, Group, VerifyingKey};
-<<<<<<< HEAD
-=======
 use rand_core::CryptoRngCore;
->>>>>>> 999320fe
 use serde::{Deserialize, Serialize};
 use std::marker::Send;
 
@@ -44,13 +41,6 @@
 /// This is a necessary element to be able to derive different keys
 /// from signing shares.
 /// We do not bind the user with the way to compute the inner scalar of the tweak
-<<<<<<< HEAD
-pub struct Tweak<C: Ciphersuite>(Scalar<C>);
-
-impl<C: Ciphersuite> Tweak<C> {
-    pub fn new(tweak: Scalar<C>) -> Self {
-        Tweak(tweak)
-=======
 #[derive(Copy, Clone, Deserialize, Serialize, Eq, PartialEq)]
 #[serde(bound = "C: Ciphersuite")]
 pub struct Tweak<C: Ciphersuite>(SerializableScalar<C>);
@@ -58,16 +48,11 @@
 impl<C: Ciphersuite> Tweak<C> {
     pub fn new(tweak: Scalar<C>) -> Self {
         Tweak(SerializableScalar(tweak))
->>>>>>> 999320fe
     }
 
     /// Outputs the inner value of the tweak
     pub fn value(&self) -> Scalar<C> {
-<<<<<<< HEAD
-        self.0
-=======
         self.0 .0
->>>>>>> 999320fe
     }
 
     /// Derives the signing share as x + tweak
