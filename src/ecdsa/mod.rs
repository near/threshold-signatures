--- conflicted
+++ resolved
@@ -79,28 +79,16 @@
 /// *** Warning ***
 /// Following [GS21] https://eprint.iacr.org/2021/1330.pdf, the entropy should
 /// be public, freshly generated, and unpredictable.
-<<<<<<< HEAD
-pub struct RerandomizationArguments<'a> {
-    pub pk: &'a AffinePoint,
-    pub msg_hash: &'a Scalar,
-    pub big_r: &'a AffinePoint,
-    pub participants: &'a ParticipantList,
-=======
 pub struct RerandomizationArguments {
     pub pk: AffinePoint,
     pub msg_hash: [u8; 32],
     pub big_r: AffinePoint,
     pub participants: ParticipantList,
->>>>>>> 999320fe
     /// Fresh, Unpredictable, and Public source of entropy
     pub entropy: [u8; 32],
 }
 
-<<<<<<< HEAD
-impl<'a> RerandomizationArguments<'a> {
-=======
 impl RerandomizationArguments {
->>>>>>> 999320fe
     /// The following salt is picked by hashing with sha256
     /// "NEAR 6.4478$ 7:20pm CEST 2024-11-24"
     /// Based on [Krawczyk10] paper:
@@ -113,21 +101,12 @@
     ];
 
     pub fn new(
-<<<<<<< HEAD
-        pk: &'a AffinePoint,
-        msg_hash: &'a Scalar,
-        big_r: &'a AffinePoint,
-        participants: &'a ParticipantList,
-        entropy: [u8; 32],
-    ) -> RerandomizationArguments<'a> {
-=======
         pk: AffinePoint,
         msg_hash: [u8; 32],
         big_r: AffinePoint,
         participants: ParticipantList,
         entropy: [u8; 32],
     ) -> RerandomizationArguments {
->>>>>>> 999320fe
         RerandomizationArguments {
             pk,
             msg_hash,
@@ -145,11 +124,7 @@
         // create a string containing (pk, msg_hash, big_r, sorted(participants))
         let pk_encoded_point = self.pk.to_encoded_point(true);
         let encoded_pk: &[u8] = pk_encoded_point.as_bytes();
-<<<<<<< HEAD
-        let encoded_msg_hash: &[u8] = &self.msg_hash.to_bytes()[..];
-=======
         let encoded_msg_hash: &[u8] = &self.msg_hash;
->>>>>>> 999320fe
         let big_r_encoded_point = self.big_r.to_encoded_point(true);
         let encoded_big_r: &[u8] = big_r_encoded_point.as_bytes();
 
@@ -175,11 +150,6 @@
             // we enter into this loop
             let mut okm = [0u8; 32];
 
-<<<<<<< HEAD
-            // append an extra 0 at the end of the concatenation everytime delta hits zero
-            concatenation.extend_from_slice(&[0u8, 1]);
-=======
->>>>>>> 999320fe
             hk.expand(&concatenation, &mut okm).unwrap();
 
             // derive the randomness delta
@@ -187,13 +157,9 @@
                 // if delta falls outside the field
                 // probability is negligible: in the order of 1/2^224
                 Scalar::ZERO,
-<<<<<<< HEAD
-            )
-=======
             );
             // append an extra 0 at the end of the concatenation everytime delta is zero
             concatenation.extend_from_slice(&[0u8, 1]);
->>>>>>> 999320fe
         }
         delta
     }
@@ -217,12 +183,7 @@
         ecdsa::{signature::Verifier, SigningKey, VerifyingKey},
         ProjectivePoint, Scalar, Secp256k1,
     };
-<<<<<<< HEAD
-    use rand::prelude::SliceRandom;
-    use rand_core::{OsRng, RngCore};
-=======
     use rand_core::{CryptoRngCore, OsRng, RngCore};
->>>>>>> 999320fe
     use sha2::{digest::FixedOutput, Digest, Sha256};
     type C = Secp256K1Sha256;
 
@@ -288,39 +249,14 @@
 
     // Outputs pk, R,  hash, participants, entropy, randomness
     fn compute_random_outputs(
-<<<<<<< HEAD
-        num_participants: usize,
-    ) -> (
-        AffinePoint,
-        AffinePoint,
-        Scalar,
-        ParticipantList,
-        [u8; 32],
-        Scalar,
-    ) {
-=======
         rng: &mut impl CryptoRngCore,
         num_participants: usize,
     ) -> (RerandomizationArguments, Scalar) {
->>>>>>> 999320fe
         let sk = SigningKey::random(&mut OsRng);
         let pk = *VerifyingKey::from(sk).as_affine();
         let (_, big_r) = <C>::generate_nonce(&mut OsRng);
         let big_r = big_r.to_affine();
 
-<<<<<<< HEAD
-        let msg_hash = Scalar::generate_vartime(&mut OsRng);
-        // Generate unique ten ParticipantId values
-        let participants = generate_participants_with_random_ids(num_participants);
-        let participants = ParticipantList::new(&participants).unwrap();
-
-        let mut entropy: [u8; 32] = [0u8; 32];
-        OsRng.fill_bytes(&mut entropy);
-
-        let args = RerandomizationArguments::new(&pk, &msg_hash, &big_r, &participants, entropy);
-        let delta = args.derive_randomness();
-        (pk, big_r, msg_hash, participants, entropy, delta)
-=======
         let msg_hash = random_32_bytes(rng);
         let entropy = random_32_bytes(rng);
         // Generate unique ten ParticipantId values
@@ -330,26 +266,16 @@
         let args = RerandomizationArguments::new(pk, msg_hash, big_r, participants, entropy);
         let delta = args.derive_randomness();
         (args, delta)
->>>>>>> 999320fe
     }
 
     #[test]
     fn test_different_pk() {
         let num_participants = 10;
-<<<<<<< HEAD
-        let (_, big_r, msg_hash, participants, entropy, delta) =
-            compute_random_outputs(num_participants);
-        // different pk
-        let (_, pk) = <C>::generate_nonce(&mut OsRng);
-        let pk = pk.to_affine();
-        let args = RerandomizationArguments::new(&pk, &msg_hash, &big_r, &participants, entropy);
-=======
         let mut rng = OsRng;
         let (mut args, delta) = compute_random_outputs(&mut rng, num_participants);
         // different pk
         let (_, pk) = <C>::generate_nonce(&mut rng);
         args.pk = pk.to_affine();
->>>>>>> 999320fe
         let delta_prime = args.derive_randomness();
         assert!(delta != delta_prime);
     }
@@ -357,17 +283,10 @@
     #[test]
     fn test_different_msg_hash() {
         let num_participants = 10;
-<<<<<<< HEAD
-        let (pk, big_r, _, participants, entropy, delta) = compute_random_outputs(num_participants);
-        let msg_hash = Scalar::generate_vartime(&mut OsRng);
-        // different msg_hash
-        let args = RerandomizationArguments::new(&pk, &msg_hash, &big_r, &participants, entropy);
-=======
         let mut rng = OsRng;
         let (mut args, delta) = compute_random_outputs(&mut rng, num_participants);
         // different msg_hash
         args.msg_hash = random_32_bytes(&mut rng);
->>>>>>> 999320fe
         let delta_prime = args.derive_randomness();
         assert!(delta != delta_prime);
     }
@@ -375,20 +294,11 @@
     #[test]
     fn test_different_big_r() {
         let num_participants = 10;
-<<<<<<< HEAD
-        let (pk, _, msg_hash, participants, entropy, delta) =
-            compute_random_outputs(num_participants);
-        // different big_r
-        let (_, big_r) = <C>::generate_nonce(&mut OsRng);
-        let big_r = big_r.to_affine();
-        let args = RerandomizationArguments::new(&pk, &msg_hash, &big_r, &participants, entropy);
-=======
         let mut rng = OsRng;
         let (mut args, delta) = compute_random_outputs(&mut rng, num_participants);
         // different big_r
         let (_, big_r) = <C>::generate_nonce(&mut OsRng);
         args.big_r = big_r.to_affine();
->>>>>>> 999320fe
         let delta_prime = args.derive_randomness();
         assert!(delta != delta_prime);
     }
@@ -396,19 +306,11 @@
     #[test]
     fn test_different_participants() {
         let num_participants = 10;
-<<<<<<< HEAD
-        let (pk, big_r, msg_hash, _, entropy, delta) = compute_random_outputs(num_participants);
-        // different participants set
-        let participants = generate_participants_with_random_ids(num_participants);
-        let participants = ParticipantList::new(&participants).unwrap();
-        let args = RerandomizationArguments::new(&pk, &msg_hash, &big_r, &participants, entropy);
-=======
         let mut rng = OsRng;
         let (mut args, delta) = compute_random_outputs(&mut rng, num_participants);
         // different participants set
         let participants = generate_participants_with_random_ids(num_participants, &mut rng);
         args.participants = ParticipantList::new(&participants).unwrap();
->>>>>>> 999320fe
         let delta_prime = args.derive_randomness();
         assert!(delta != delta_prime);
     }
@@ -416,21 +318,11 @@
     #[test]
     fn test_different_entropy() {
         let num_participants = 10;
-<<<<<<< HEAD
-        let (pk, big_r, msg_hash, participants, _, delta) =
-            compute_random_outputs(num_participants);
-
-        // different entropy
-        let mut entropy: [u8; 32] = [0u8; 32];
-        OsRng.fill_bytes(&mut entropy);
-        let args = RerandomizationArguments::new(&pk, &msg_hash, &big_r, &participants, entropy);
-=======
         let mut rng = OsRng;
         let (mut args, delta) = compute_random_outputs(&mut rng, num_participants);
 
         // different entropy
         OsRng.fill_bytes(&mut args.entropy);
->>>>>>> 999320fe
         let delta_prime = args.derive_randomness();
         assert!(delta != delta_prime);
     }
@@ -439,23 +331,11 @@
     #[test]
     fn test_same_randomness() {
         let num_participants = 10;
-<<<<<<< HEAD
-        let (pk, big_r, msg_hash, participants, entropy, delta) =
-            compute_random_outputs(num_participants);
-
-        let mut rng = rand::rng();
-        // reshuffle
-        let mut participants = participants.participants().to_vec();
-        participants.shuffle(&mut rng);
-        let participants = ParticipantList::new(&participants).unwrap();
-        let args = RerandomizationArguments::new(&pk, &msg_hash, &big_r, &participants, entropy);
-=======
         let mut rng = OsRng;
         let (mut args, delta) = compute_random_outputs(&mut rng, num_participants);
 
         // reshuffle
         args.participants = args.participants.shuffle(rng).unwrap();
->>>>>>> 999320fe
         let delta_prime = args.derive_randomness();
         assert!(delta == delta_prime);
     }
