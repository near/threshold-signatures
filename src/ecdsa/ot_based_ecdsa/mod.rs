--- conflicted
+++ resolved
@@ -59,11 +59,7 @@
         tweak: &Tweak,
         args: &RerandomizationArguments,
     ) -> Result<Self, ProtocolError> {
-<<<<<<< HEAD
-        if presignature.big_r != *args.big_r {
-=======
         if presignature.big_r != args.big_r {
->>>>>>> 8730140c
             return Err(ProtocolError::IncompatibleRerandomizationInputs);
         }
         let delta = args.derive_randomness();
