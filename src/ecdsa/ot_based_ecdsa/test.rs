use super::{
    presign::presign,
    sign::sign,
    triples::{generate_triple_many, test::deal, TriplePub, TripleShare},
    PresignArguments, PresignOutput, RerandomizedPresignOutput,
};
use crate::protocol::Protocol;
use crate::test_utils::{
    assert_public_key_invariant, check_one_coordinator_output, generate_participants,
    generate_participants_with_random_ids, run_keygen, run_protocol, run_refresh, run_reshare,
    run_sign, GenOutput, GenProtocol,
};

use crate::crypto::hash::test::scalar_hash_secp256k1;
use crate::ecdsa::{
    Element, ParticipantList, RerandomizationArguments, Secp256K1Sha256, Signature,
    SignatureOption, Tweak,
};
use crate::{participants::Participant, test_utils::MockCryptoRng};

<<<<<<< HEAD
use rand::{rngs::OsRng, Rng};
use rand_core::RngCore;
=======
use rand::Rng;
use rand_core::{CryptoRngCore, SeedableRng};
>>>>>>> 7a1f4dfe
use std::error::Error;

/// Runs signing by calling the generic `run_sign` function from `crate::test`
/// This signing does not rerandomize the presignatures and tests only the core protocol
pub fn run_sign_without_rerandomization(
    participants_presign: &[(Participant, PresignOutput)],
    public_key: Element,
    msg: &[u8],
    rng: &mut impl CryptoRngCore,
) -> (Participant, Signature) {
    // hash the message into secp256k1 field
    let msg_hash = scalar_hash_secp256k1(msg);
    let rerand_participants_presign = participants_presign
        .iter()
        .map(|(p, presig)| {
            (
                *p,
                RerandomizedPresignOutput::new_without_rerandomization(presig),
            )
        })
        .collect::<Vec<_>>();
    // choose a coordinator at random
    let index = rng.gen_range(0..participants_presign.len());
    let coordinator = participants_presign[index].0;

    // run sign instanciation with the necessary arguments
    let result = run_sign::<Secp256K1Sha256, _, _, _>(
        rerand_participants_presign,
        coordinator,
        public_key,
        msg_hash,
        |participants, coordinator, me, pk, presignature, msg_hash| {
            let pk = pk.to_affine();
            sign(participants, coordinator, me, pk, presignature, msg_hash)
                .map(|sig| Box::new(sig) as Box<dyn Protocol<Output = SignatureOption>>)
        },
    )
    .unwrap();
    // test one single some for the coordinator
    let signature = check_one_coordinator_output(result, coordinator).unwrap();
    (coordinator, signature)
}

/// Runs signing by calling the generic `run_sign` function from `crate::test`
/// This signing mimics what should happen in real world, i.e.,
/// rerandomizing the presignatures
pub fn run_sign_with_rerandomization(
    participants_presign: &[(Participant, PresignOutput)],
    public_key: Element,
    msg: &[u8],
    rng: &mut impl CryptoRngCore,
) -> Result<(Tweak, Participant, Signature), Box<dyn Error>> {
    // hash the message into secp256k1 field
    let msg_hash = scalar_hash_secp256k1(msg);

    // generate a random tweak
    let tweak = Tweak::new(frost_core::random_nonzero::<Secp256K1Sha256, _>(rng));
    // generate a random public entropy
    let mut entropy: [u8; 32] = [0u8; 32];
    rng.fill_bytes(&mut entropy);

    let pk = public_key.to_affine();
    let big_r = participants_presign[0].1.big_r;
    let participants = ParticipantList::new(
        &participants_presign
            .iter()
            .map(|(p, _)| *p)
            .collect::<Vec<Participant>>(),
    )
    .unwrap();
    let msg_hash_bytes: [u8; 32] = msg_hash.to_bytes().into();
    let rerand_args =
        RerandomizationArguments::new(pk, tweak, msg_hash_bytes, big_r, participants, entropy);
    let public_key = frost_core::VerifyingKey::new(public_key);
    let derived_pk = tweak.derive_verifying_key(&public_key).to_element();

    let rerand_participants_presign = participants_presign
        .iter()
        .map(|(p, presig)| {
            RerandomizedPresignOutput::rerandomize_presign(presig, &rerand_args)
                .map(|out| (*p, out))
        })
        .collect::<Result<_, _>>()?;

    // choose a coordinator at random
    let index = rng.gen_range(0..participants_presign.len());
    let coordinator = participants_presign[index].0;

    // run sign instanciation with the necessary arguments
    let result = run_sign::<Secp256K1Sha256, _, _, _>(
        rerand_participants_presign,
        coordinator,
        derived_pk,
        msg_hash,
        |participants, coordinator, me, pk, presignature, msg_hash| {
            let pk = pk.to_affine();
            sign(participants, coordinator, me, pk, presignature, msg_hash)
                .map(|sig| Box::new(sig) as Box<dyn Protocol<Output = SignatureOption>>)
        },
    )?;

    // test one single some for the coordinator
    let signature = check_one_coordinator_output(result, coordinator)?;
    Ok((tweak, coordinator, signature))
}

pub fn run_presign(
    participants: GenOutput<Secp256K1Sha256>,
    shares0: Vec<TripleShare>,
    shares1: Vec<TripleShare>,
    pub0: &TriplePub,
    pub1: &TriplePub,
    threshold: usize,
) -> Vec<(Participant, PresignOutput)> {
    assert!(participants.len() == shares0.len());
    assert!(participants.len() == shares1.len());

    let mut protocols: GenProtocol<PresignOutput> = Vec::with_capacity(participants.len());

    let participant_list: Vec<Participant> = participants.iter().map(|(p, _)| *p).collect();

    for (((p, keygen_out), share0), share1) in participants
        .into_iter()
        .zip(shares0.into_iter())
        .zip(shares1.into_iter())
    {
        let protocol = presign(
            &participant_list,
            p,
            PresignArguments {
                triple0: (share0, pub0.clone()),
                triple1: (share1, pub1.clone()),
                keygen_out,
                threshold,
            },
        )
        .unwrap();
        protocols.push((p, Box::new(protocol)));
    }

    run_protocol(protocols).unwrap()
}

#[test]
fn test_refresh() {
    let mut rng = MockCryptoRng::seed_from_u64(42);
    let participants = generate_participants(11);
    let max_malicious = 5;
    let threshold = max_malicious + 1;
    let keys = run_keygen(&participants, threshold, &mut rng);
    assert_public_key_invariant(&keys);
    // run refresh on these
    let key_packages = run_refresh(&participants, &keys, threshold, &mut rng);
    let public_key = key_packages[0].1.public_key;
    assert_public_key_invariant(&key_packages);
    let (pub0, shares0) = deal(&mut rng, &participants, threshold).unwrap();
    let (pub1, shares1) = deal(&mut rng, &participants, threshold).unwrap();

    // Presign
    let presign_result = run_presign(key_packages, shares0, shares1, &pub0, &pub1, threshold);

    let msg = b"hello world";
    // internally verifies the signature's validity
    run_sign_without_rerandomization(&presign_result, public_key.to_element(), msg, &mut rng);
}

#[test]
fn test_reshare_sign_more_participants() -> Result<(), Box<dyn Error>> {
    let mut rng = MockCryptoRng::seed_from_u64(42);
    let participants = generate_participants(5);
    let threshold = 3;
    let result0 = run_keygen(&participants, threshold, &mut rng);
    assert_public_key_invariant(&result0);

    let pub_key = result0[2].1.public_key;

    // Run heavy reshare
    let new_threshold = 5;
    let mut new_participant = participants.clone();
    new_participant.push(Participant::from(31u32));
    new_participant.push(Participant::from(32u32));
    new_participant.push(Participant::from(33u32));
    let key_packages = run_reshare(
        &participants,
        &pub_key,
        &result0,
        threshold,
        new_threshold,
        &new_participant,
        &mut rng,
    );
    assert_public_key_invariant(&key_packages);

    let public_key = key_packages[0].1.public_key;
    // Prepare triples
    let (pub0, shares0) = deal(&mut rng, &new_participant, new_threshold)?;
    let (pub1, shares1) = deal(&mut rng, &new_participant, new_threshold)?;

    // Presign
    let presign_result = run_presign(key_packages, shares0, shares1, &pub0, &pub1, new_threshold);

    let msg = b"hello world";
    // internally verifies the signature's validity
    run_sign_without_rerandomization(&presign_result, public_key.to_element(), msg, &mut rng);
    Ok(())
}

#[test]
fn test_reshare_sign_less_participants() -> Result<(), Box<dyn Error>> {
    let mut rng = MockCryptoRng::seed_from_u64(42);
    let participants = generate_participants(5);
    let threshold = 4;
    let result0 = run_keygen(&participants, threshold, &mut rng);
    assert_public_key_invariant(&result0);

    let pub_key = result0[2].1.public_key;

    // Run heavy reshare
    let new_threshold = 3;
    let mut new_participant = participants.clone();
    new_participant.pop();
    let key_packages = run_reshare(
        &participants,
        &pub_key,
        &result0,
        threshold,
        new_threshold,
        &new_participant,
        &mut rng,
    );
    assert_public_key_invariant(&key_packages);

    let public_key = key_packages[0].1.public_key;
    // Prepare triples
    let (pub0, shares0) = deal(&mut rng, &new_participant, new_threshold)?;
    let (pub1, shares1) = deal(&mut rng, &new_participant, new_threshold)?;

    let presign_result = run_presign(key_packages, shares0, shares1, &pub0, &pub1, new_threshold);

    let msg = b"hello world";
    // internally verifies the signature's validity
    run_sign_without_rerandomization(&presign_result, public_key.to_element(), msg, &mut rng);
    Ok(())
}

#[test]
fn test_e2e() -> Result<(), Box<dyn Error>> {
    let mut rng = MockCryptoRng::seed_from_u64(42);
    let participants = generate_participants(3);
    let threshold = 3;

    let key_packages = run_keygen(&participants.clone(), threshold, &mut rng);

    assert_public_key_invariant(&key_packages);
    let public_key = key_packages[0].1.public_key;

    let (pub0, shares0) = deal(&mut rng, &participants, threshold)?;
    let (pub1, shares1) = deal(&mut rng, &participants, threshold)?;

    let presign_result = run_presign(key_packages, shares0, shares1, &pub0, &pub1, threshold);

    let msg = b"hello world";
    // internally verifies the signature's validity
    run_sign_without_rerandomization(&presign_result, public_key.to_element(), msg, &mut rng);
    Ok(())
}

#[test]
fn test_e2e_random_identifiers() -> Result<(), Box<dyn Error>> {
    let mut rng = MockCryptoRng::seed_from_u64(42);
    let participants_count = 3;
    let participants = generate_participants_with_random_ids(participants_count, &mut rng);
    let threshold = 3;

    let key_packages = run_keygen(&participants.clone(), threshold, &mut rng);
    assert_public_key_invariant(&key_packages);

    let public_key = key_packages[0].1.public_key;

    let (pub0, shares0) = deal(&mut rng, &participants, threshold)?;
    let (pub1, shares1) = deal(&mut rng, &participants, threshold)?;

    let presign_result = run_presign(key_packages, shares0, shares1, &pub0, &pub1, threshold);

    let msg = b"hello world";
    // internally verifies the signature's validity
    run_sign_without_rerandomization(&presign_result, public_key.to_element(), msg, &mut rng);
    Ok(())
}

#[test]
fn test_e2e_random_identifiers_with_rerandomization() -> Result<(), Box<dyn Error>> {
    let mut rng = MockCryptoRng::seed_from_u64(42);
    let participants_count = 3;
    let participants = generate_participants_with_random_ids(participants_count, &mut rng);
    let threshold = 3;

    let key_packages = run_keygen(&participants.clone(), threshold, &mut rng);
    assert_public_key_invariant(&key_packages);

    let public_key = key_packages[0].1.public_key;

    let (pub0, shares0) = deal(&mut rng, &participants, threshold)?;
    let (pub1, shares1) = deal(&mut rng, &participants, threshold)?;

    let presign_result = run_presign(key_packages, shares0, shares1, &pub0, &pub1, threshold);

    let msg = b"hello world";
    // internally verifies the signature's validity
    run_sign_with_rerandomization(&presign_result, public_key.to_element(), msg, &mut rng)?;
    Ok(())
}

fn split_even_odd<T: Clone>(v: Vec<T>) -> (Vec<T>, Vec<T>) {
    let mut even = Vec::with_capacity(v.len() / 2 + 1);
    let mut odd = Vec::with_capacity(v.len() / 2);
    for (i, x) in v.into_iter().enumerate() {
        if i % 2 == 0 {
            even.push(x);
        } else {
            odd.push(x);
        }
    }
    (even, odd)
}

#[test]
fn test_robustness_without_rerandomization() {
    let mut rng = MockCryptoRng::seed_from_u64(42);
    // Without robustness, the signature verification would fail
    test_robustness(run_sign_with_rerandomization, &mut rng);
}

#[test]
fn test_robustness_with_rerandomization() {
    let mut rng = MockCryptoRng::seed_from_u64(42);
    // Without robustness, the signature verification would fail
    test_robustness(run_sign_with_rerandomization, &mut rng);
}

fn test_robustness<T, F, R: CryptoRngCore + SeedableRng + Send + 'static>(run_sign: F, rng: &mut R)
where
    F: Fn(&[(Participant, PresignOutput)], Element, &[u8], &mut R) -> T,
{
    let participants_count = 7;
    let mut participants = generate_participants_with_random_ids(participants_count, rng);
    let threshold = 4;

    let mut key_packages = run_keygen(&participants.clone(), threshold, rng);
    assert_public_key_invariant(&key_packages);

    let public_key = key_packages[0].1.public_key.to_element();
    // Now remove a participant
    // You can remove the same index because both participants and key_packages are sorted in the same way
    participants.remove(0);
    key_packages.remove(0);

    let mut protocols: Vec<(_, Box<dyn Protocol<Output = _>>)> =
        Vec::with_capacity(participants.len());
    // Generate triples with 6 participants
    for &p in &participants {
        let rng_p = R::seed_from_u64(rng.next_u64());
        let protocol = generate_triple_many::<2>(&participants, p, threshold, rng_p);
        let protocol = protocol.unwrap();
        protocols.push((p, Box::new(protocol)));
    }

    let two_triples = run_protocol(protocols).unwrap();
    let (shares, pubs): (Vec<_>, Vec<_>) = two_triples.into_iter().flat_map(|(_, vec)| vec).unzip();
    // split shares into shares0 and shares 1 and pubs into pubs0 and pubs1
    let (mut shares0, mut shares1) = split_even_odd(shares);
    // split shares into shares0 and shares 1 and pubs into pubs0 and pubs1
    let (pub0, pub1) = split_even_odd(pubs);

    // Test robustness for presig with less triples than originally generated
    key_packages.remove(0);
    shares0.remove(0);
    shares1.remove(0);
    let mut presign_result = run_presign(
        key_packages,
        shares0,
        shares1,
        &pub0[0],
        &pub1[0],
        threshold,
    );

    let msg = b"hello world";
    // Use less presignatures to sign
    presign_result.remove(0);
    run_sign(&presign_result, public_key, msg, rng);
}<|MERGE_RESOLUTION|>--- conflicted
+++ resolved
@@ -18,13 +18,8 @@
 };
 use crate::{participants::Participant, test_utils::MockCryptoRng};
 
-<<<<<<< HEAD
-use rand::{rngs::OsRng, Rng};
-use rand_core::RngCore;
-=======
 use rand::Rng;
 use rand_core::{CryptoRngCore, SeedableRng};
->>>>>>> 7a1f4dfe
 use std::error::Error;
 
 /// Runs signing by calling the generic `run_sign` function from `crate::test`
