--- conflicted
+++ resolved
@@ -56,11 +56,7 @@
 /// This signing mimics what should happen in real world, i.e.,
 /// rerandomizing the presignatures
 pub fn run_sign_with_rerandomization(
-<<<<<<< HEAD
-    participants_presign: Vec<(Participant, PresignOutput)>,
-=======
     participants_presign: &[(Participant, PresignOutput)],
->>>>>>> 999320fe
     public_key: Element,
     msg: &[u8],
 ) -> Result<SigWithRerand, Box<dyn Error>> {
@@ -82,13 +78,9 @@
             .collect::<Vec<Participant>>(),
     )
     .unwrap();
-<<<<<<< HEAD
-    let rerand_args = RerandomizationArguments::new(&pk, &msg_hash, &big_r, &participants, entropy);
-=======
     let msg_hash_bytes: [u8; 32] = msg_hash.to_bytes().into();
     let rerand_args =
         RerandomizationArguments::new(pk, msg_hash_bytes, big_r, participants, entropy);
->>>>>>> 999320fe
     let public_key = frost_core::VerifyingKey::new(public_key);
     let derived_pk = tweak.derive_verifying_key(&public_key).to_element();
 
@@ -295,15 +287,6 @@
     run_sign_without_rerandomization(presign_result, public_key.to_element(), msg)?;
     Ok(())
 }
-<<<<<<< HEAD
-
-#[test]
-fn test_e2e_random_identifiers_with_rerandomization() -> Result<(), Box<dyn Error>> {
-    let participants_count = 3;
-    let participants = generate_participants_with_random_ids(participants_count);
-    let threshold = 3;
-
-=======
 
 #[test]
 fn test_e2e_random_identifiers_with_rerandomization() -> Result<(), Box<dyn Error>> {
@@ -312,28 +295,18 @@
     let participants = generate_participants_with_random_ids(participants_count, &mut rng);
     let threshold = 3;
 
->>>>>>> 999320fe
     let key_packages = run_keygen(&participants.clone(), threshold)?;
     assert_public_key_invariant(&key_packages);
 
     let public_key = key_packages[0].1.public_key;
 
-<<<<<<< HEAD
-    let (pub0, shares0) = deal(&mut OsRng, &participants, threshold)?;
-    let (pub1, shares1) = deal(&mut OsRng, &participants, threshold)?;
-=======
     let (pub0, shares0) = deal(&mut rng, &participants, threshold)?;
     let (pub1, shares1) = deal(&mut rng, &participants, threshold)?;
->>>>>>> 999320fe
 
     let presign_result = run_presign(key_packages, shares0, shares1, &pub0, &pub1, threshold)?;
 
     let msg = b"hello world";
     // internally verifies the signature's validity
-<<<<<<< HEAD
-    run_sign_with_rerandomization(presign_result, public_key.to_element(), msg)?;
-=======
     run_sign_with_rerandomization(&presign_result, public_key.to_element(), msg)?;
->>>>>>> 999320fe
     Ok(())
 }