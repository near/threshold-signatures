--- conflicted
+++ resolved
@@ -3,7 +3,7 @@
 
 use super::RerandomizedPresignOutput;
 use crate::{
-    ecdsa::{x_coordinate, AffinePoint, Scalar, Secp256K1Sha256, Signature, SignatureCore},
+    ecdsa::{x_coordinate, AffinePoint, Scalar, Secp256K1Sha256, Signature, SignatureOption},
     participants::{ParticipantCounter, ParticipantList},
     protocol::{
         errors::{InitializationError, ProtocolError},
@@ -24,7 +24,7 @@
     public_key: AffinePoint,
     presignature: RerandomizedPresignOutput,
     msg_hash: Scalar,
-) -> Result<impl Protocol<Output = Signature>, InitializationError> {
+) -> Result<impl Protocol<Output = SignatureOption>, InitializationError> {
     if participants.len() < 2 {
         return Err(InitializationError::NotEnoughParticipants {
             participants: participants.len(),
@@ -37,7 +37,6 @@
     // ensure my presence in the participant list
     if !participants.contains(me) {
         return Err(InitializationError::MissingParticipant {
-<<<<<<< HEAD
             role: "me",
             participant: me,
         });
@@ -49,11 +48,6 @@
             role: "coordinator",
             participant: coordinator,
         });
-=======
-            role: "self",
-            participant: me,
-        });
->>>>>>> 8730140c
     };
 
     let ctx = Comms::new();
@@ -75,13 +69,9 @@
     participants: ParticipantList,
     coordinator: Participant,
     me: Participant,
-<<<<<<< HEAD
-=======
-    public_key: AffinePoint,
->>>>>>> 8730140c
-    presignature: RerandomizedPresignOutput,
-    msg_hash: Scalar,
-) -> Result<Signature, ProtocolError> {
+    presignature: RerandomizedPresignOutput,
+    msg_hash: Scalar,
+) -> Result<SignatureOption, ProtocolError> {
     // Round 1
     // Linearize ki
     // Spec 1.1
@@ -113,7 +103,7 @@
     public_key: AffinePoint,
     presignature: RerandomizedPresignOutput,
     msg_hash: Scalar,
-) -> Result<Signature, ProtocolError> {
+) -> Result<SignatureOption, ProtocolError> {
     // Round 1
     // Linearize ki
     // Spec 1.1
@@ -150,7 +140,7 @@
     // Spec 1.7
     s.conditional_assign(&(-s), s.is_high());
 
-    let sig = SignatureCore {
+    let sig = Signature {
         big_r: presignature.big_r,
         s,
     };
@@ -174,7 +164,7 @@
     public_key: AffinePoint,
     presignature: RerandomizedPresignOutput,
     msg_hash: Scalar,
-) -> Result<Signature, ProtocolError> {
+) -> Result<SignatureOption, ProtocolError> {
     if me == coordinator {
         do_sign_coordinator(chan, participants, me, public_key, presignature, msg_hash).await
     } else {
@@ -229,12 +219,7 @@
             participants_presign.push((*p, presignature));
         }
 
-<<<<<<< HEAD
         let (_, sig) = run_sign_without_rerandomization(participants_presign, public_key, msg)?;
-=======
-        let result = run_sign_without_rerandomization(participants_presign, public_key, msg)?;
-        let sig = &result[0].1;
->>>>>>> 8730140c
         let sig = ecdsa::Signature::from_scalars(x_coordinate(&sig.big_r), sig.s)?;
         VerifyingKey::from(&PublicKey::from_affine(public_key.to_affine())?).verify(msg, &sig)?;
         Ok(())
@@ -270,14 +255,8 @@
             participants_presign.push((*p, presignature));
         }
 
-<<<<<<< HEAD
         let (tweak, _, sig) =
             run_sign_with_rerandomization(participants_presign, public_key.to_element(), msg)?;
-=======
-        let (tweak, result) =
-            run_sign_with_rerandomization(&participants_presign, public_key.to_element(), msg)?;
-        let sig = &result[0].1;
->>>>>>> 8730140c
         let sig = ecdsa::Signature::from_scalars(x_coordinate(&sig.big_r), sig.s)?;
 
         let public_key = tweak.derive_verifying_key(&public_key).to_element();
