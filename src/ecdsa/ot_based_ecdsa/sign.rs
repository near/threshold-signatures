--- conflicted
+++ resolved
@@ -198,11 +198,7 @@
         }
 
         let (tweak, result) =
-<<<<<<< HEAD
-            run_sign_with_rerandomization(participants_presign, public_key.to_element(), msg)?;
-=======
             run_sign_with_rerandomization(&participants_presign, public_key.to_element(), msg)?;
->>>>>>> 999320fe
         let sig = &result[0].1;
         let sig = ecdsa::Signature::from_scalars(x_coordinate(&sig.big_r), sig.s)?;
 
