--- conflicted
+++ resolved
@@ -5,15 +5,11 @@
 use subtle::ConditionallySelectable;
 
 use crate::{
-<<<<<<< HEAD
     crypto::constants::NEAR_BATCH_RANDOM_OT_HASH,
-    ecdsa::{CoefficientCommitment, Field, ProjectivePoint, Secp256K1ScalarField},
-=======
     ecdsa::{
         ot_based_ecdsa::triples::bits::SEC_PARAM_64, CoefficientCommitment, Field, ProjectivePoint,
         Secp256K1ScalarField,
     },
->>>>>>> 657a2e49
     protocol::{errors::ProtocolError, internal::PrivateChannel},
 };
 
