use crate::crypto::constants::{BITS, SECURITY_PARAMETER};
use crate::ecdsa::ot_based_ecdsa::triples::bits::{BitVector, ChoiceVector, SEC_PARAM_64};
use crate::ecdsa::ot_based_ecdsa::triples::random_ot_extension::random_ot_extension_sender_helper;
use crate::{
    crypto::hash::{hash, HashOutput},
    ecdsa::{
        ot_based_ecdsa::triples::{
            batch_random_ot::{
                batch_random_ot_receiver_random_helper, batch_random_ot_sender_helper,
            },
            mta::{mta_receiver_random_helper, mta_sender_random_helper},
        },
        Scalar,
    },
    errors::ProtocolError,
    participants::{Participant, ParticipantList},
    protocol::internal::{Comms, PrivateChannel},
};
use futures::Future;
use rand_core::CryptoRngCore;
use std::pin::Pin;
use std::sync::Arc;

use super::{
    batch_random_ot::{batch_random_ot_receiver, batch_random_ot_sender},
    mta::{mta_receiver, mta_sender},
    random_ot_extension::{
        random_ot_extension_receiver, random_ot_extension_receiver_helper,
        random_ot_extension_sender, RandomOtExtensionParams,
    },
};
use std::collections::VecDeque;

#[derive(derive_more::Constructor)]
struct MultiplicationSenderRandomPackage {
    delta: BitVector,
    x: [Scalar; SEC_PARAM_64 * 64],
    seed: [u8; 32],
    delta0: Vec<Scalar>,
    delta1: Vec<Scalar>,
}

impl MultiplicationSenderRandomPackage {
    fn generate_random_package(rng: &mut impl CryptoRngCore) -> Self {
        let (delta, x) = batch_random_ot_receiver_random_helper(rng);
        let seed = random_ot_extension_sender_helper(rng);
        // this is the `batch_size` from `multiplication_sender`
        let batch_size = BITS + SECURITY_PARAMETER;
        let delta0 = mta_sender_random_helper(batch_size, rng);
        let delta1 = mta_sender_random_helper(batch_size, rng);
        Self::new(delta, x, seed, delta0, delta1)
    }
}

async fn multiplication_sender(
    chan: PrivateChannel,
    sid: &[u8],
    a_i: &Scalar,
    b_i: &Scalar,
    precomputed_values: MultiplicationSenderRandomPackage,
) -> Result<Scalar, ProtocolError> {
    // First, run a fresh batch random OT ourselves
    let (delta, x) = (precomputed_values.delta, precomputed_values.x);
    let (delta, k) = batch_random_ot_receiver(chan.child(0), delta, x).await?;

    let batch_size = BITS + SECURITY_PARAMETER;
    // Step 1
    let seed = precomputed_values.seed;
    let mut res0 = random_ot_extension_sender(
        chan.child(1),
        RandomOtExtensionParams {
            sid,
            batch_size: 2 * batch_size,
        },
        delta,
        &k,
        seed,
    )
    .await?;
    let res1 = res0.split_off(batch_size);

    // Step 2
    let delta0 = precomputed_values.delta0;
    let task0 = mta_sender(chan.child(2), res0, *a_i, delta0);
    let delta1 = precomputed_values.delta1;
    let task1 = mta_sender(chan.child(3), res1, *b_i, delta1);

    // Step 3
    let (gamma0, gamma1) = futures::future::join(task0, task1).await;

    Ok(gamma0? + gamma1?)
}

#[derive(derive_more::Constructor)]
struct MultiplicationReceiverRandomPackage {
    y: Scalar,
    b: ChoiceVector,
    seed0: [u8; 32],
    seed1: [u8; 32],
}

impl MultiplicationReceiverRandomPackage {
    fn generate_random_package(rng: &mut impl CryptoRngCore) -> Self {
        let y = batch_random_ot_sender_helper(rng);
        // This value must coincide with params.batch_size in `multiplication_receiver`
        let batch_size = 2 * (BITS + SECURITY_PARAMETER);
        let b = random_ot_extension_receiver_helper(batch_size, rng);
        let seed0 = mta_receiver_random_helper(rng);
        let seed1 = mta_receiver_random_helper(rng);
        Self::new(y, b, seed0, seed1)
    }
}

async fn multiplication_receiver(
    chan: PrivateChannel,
    sid: &[u8],
    a_i: &Scalar,
    b_i: &Scalar,
    precomputed_package: MultiplicationReceiverRandomPackage,
) -> Result<Scalar, ProtocolError> {
    // First, run a fresh batch random OT ourselves
    let y = precomputed_package.y;
    let (k0, k1) = batch_random_ot_sender(chan.child(0), y).await?;

    let batch_size = BITS + SECURITY_PARAMETER;
    // Step 1
    let b = precomputed_package.b;
    let mut res0 = random_ot_extension_receiver(
        chan.child(1),
        RandomOtExtensionParams {
            sid,
            batch_size: 2 * batch_size,
        },
        &k0,
        &k1,
        b,
    )
    .await?;
    let res1 = res0.split_off(batch_size);

    // Step 2
    let seed0 = precomputed_package.seed0;
    let task0 = mta_receiver(chan.child(2), res0, *b_i, seed0);
    let seed1 = precomputed_package.seed1;
    let task1 = mta_receiver(chan.child(3), res1, *a_i, seed1);

    // Step 3
    let (gamma0, gamma1) = futures::future::join(task0, task1).await;

    Ok(gamma0? + gamma1?)
}

pub(super) async fn multiplication(
    comms: Comms,
    sid: HashOutput,
    participants: ParticipantList,
    me: Participant,
    a_i: Scalar,
    b_i: Scalar,
    rng: &mut impl CryptoRngCore,
) -> Result<Scalar, ProtocolError> {
    let mut tasks = Vec::with_capacity(participants.len() - 1);
    for p in participants.others(me) {
        let chan = comms.private_channel(me, p);
        let fut: Pin<Box<dyn Future<Output = _> + Send>> = {
            if p < me {
                let precomputed_sender_package =
                    MultiplicationSenderRandomPackage::generate_random_package(rng);
                Box::pin(async move {
                    #[allow(clippy::large_futures)]
                    multiplication_sender(
                        chan,
                        sid.as_ref(),
                        &a_i,
                        &b_i,
                        precomputed_sender_package,
                    )
                    .await
                })
            } else {
                let precomputed_receiver_package =
                    MultiplicationReceiverRandomPackage::generate_random_package(rng);
                Box::pin(async move {
                    multiplication_receiver(
                        chan,
                        sid.as_ref(),
                        &a_i,
                        &b_i,
                        precomputed_receiver_package,
                    )
                    .await
                })
            }
        };
        tasks.push(fut);
    }
    let mut out = a_i * b_i;
    for result in futures::future::try_join_all(tasks).await? {
        out += result;
    }
    Ok(out)
}

pub(super) async fn multiplication_many<const N: usize>(
    comms: Comms,
    sid: Vec<HashOutput>,
    participants: ParticipantList,
    me: Participant,
    av_iv: Vec<Scalar>,
    bv_iv: Vec<Scalar>,
<<<<<<< HEAD
    rng: impl CryptoRngCore + Clone + Send + 'static,
=======
    mut rng: impl CryptoRngCore,
>>>>>>> 7a1f4dfe
) -> Result<Vec<Scalar>, ProtocolError> {
    if N == 0 {
        return Err(ProtocolError::AssertionFailed(
            "N must be greater than 0".to_string(),
        ));
    }
    let sid_arc = Arc::new(sid);
    let av_iv_arc = Arc::new(av_iv);
    let bv_iv_arc = Arc::new(bv_iv);
    let mut tasks = Vec::with_capacity(participants.len() - 1);
    for i in 0..N {
        let order_key_me = hash(&(i, me))?;
        for p in participants.others(me) {
            let sid_arc = sid_arc.clone();
            let av_iv_arc = av_iv_arc.clone();
            let bv_iv_arc = bv_iv_arc.clone();
<<<<<<< HEAD
            let fut = {
                let chan = comms.private_channel(me, p).child(i as u64);
                let order_key_other = hash(&(i, p))?;
                let rng = rng.clone();
                async move {
                    // Use a deterministic but random comparison function to decide who
                    // is the sender and who is the receiver. This allows the batched
                    // multiplication operation to put even networking load between the
                    // participants.
                    if order_key_other.as_ref() < order_key_me.as_ref() {
=======
            let chan = comms.private_channel(me, p).child(i as u64);
            let order_key_other = hash(&(i, p))?;
            let fut: Pin<Box<dyn Future<Output = _> + Send>> = {
                // Use a deterministic but random comparison function to decide who
                // is the sender and who is the receiver. This allows the batched
                // multiplication operation to put even networking load between the
                // participants.
                if order_key_other.as_ref() < order_key_me.as_ref() {
                    let precomputed_sender_package =
                        MultiplicationSenderRandomPackage::generate_random_package(&mut rng);
                    Box::pin(async move {
                        #[allow(clippy::large_futures)]
>>>>>>> 7a1f4dfe
                        multiplication_sender(
                            chan,
                            sid_arc[i].as_ref(),
                            &av_iv_arc[i],
                            &bv_iv_arc[i],
                            precomputed_sender_package,
                        )
                        .await
                    })
                } else {
                    let precomputed_receiver_package =
                        MultiplicationReceiverRandomPackage::generate_random_package(&mut rng);
                    Box::pin(async move {
                        multiplication_receiver(
                            chan,
                            sid_arc[i].as_ref(),
                            &av_iv_arc[i],
                            &bv_iv_arc[i],
                            precomputed_receiver_package,
                        )
                        .await
                    })
                }
            };
            tasks.push(fut);
        }
    }
    let mut outs = vec![];
    for i in 0..N {
        let av_i = &av_iv_arc.as_slice()[i];
        let bv_i = &bv_iv_arc.as_slice()[i];
        let out = *av_i * *bv_i;
        outs.push(out);
    }

    let mut results = futures::future::try_join_all(tasks)
        .await?
        .into_iter()
        .collect::<VecDeque<_>>();

    for oi in outs.iter_mut().take(N) {
        for _ in participants.others(me) {
            if let Some(result) = results.pop_front() {
                *oi += result;
            } else {
                return Err(ProtocolError::AssertionFailed(
                    "Received less values than expected".to_string(),
                ));
            }
        }
    }

    Ok(outs)
}

#[cfg(test)]
mod test {
    use k256::Scalar;
    use rand::{RngCore, SeedableRng};

    use crate::{
        crypto::hash::hash,
        ecdsa::ot_based_ecdsa::triples::multiplication::{multiplication, multiplication_many},
        participants::ParticipantList,
        protocol::internal::{make_protocol, Comms},
        test_utils::{generate_participants, run_protocol, GenProtocol, MockCryptoRng},
    };

    #[test]
    fn test_multiplication() {
        let mut rng = MockCryptoRng::seed_from_u64(42);
        let participants = generate_participants(3);

        let prep: Vec<_> = participants
            .iter()
            .map(|p| {
                let a_i = Scalar::generate_biased(&mut rng);
                let b_i = Scalar::generate_biased(&mut rng);
                (*p, a_i, b_i)
            })
            .collect();
        let a = prep.iter().fold(Scalar::ZERO, |acc, (_, a_i, _)| acc + a_i);
        let b = prep.iter().fold(Scalar::ZERO, |acc, (_, _, b_i)| acc + b_i);

        let mut protocols: GenProtocol<Scalar> = Vec::with_capacity(prep.len());

        let sid = hash(b"sid").unwrap();

        for (p, a_i, b_i) in prep {
            let mut rng_p = MockCryptoRng::seed_from_u64(rng.next_u64());
            let ctx = Comms::new();

            let prot = make_protocol(ctx.clone(), {
                let participants_clone = participants.clone();
                async move {
                    multiplication(
                        ctx,
                        sid,
                        ParticipantList::new(&participants_clone).unwrap(),
                        p,
                        a_i,
                        b_i,
                        &mut rng_p,
                    )
                    .await
                }
            });
            protocols.push((p, Box::new(prot)));
        }

        let result = run_protocol(protocols).unwrap();
        let c = result
            .into_iter()
            .fold(Scalar::ZERO, |acc, (_, c_i)| acc + c_i);

        assert_eq!(a * b, c);
    }

    #[test]
    fn test_multiplication_many() {
        const N: usize = 4;
        let mut rng = MockCryptoRng::seed_from_u64(42);

        let participants = generate_participants(3);

        let prep: Vec<_> = participants
            .iter()
            .map(|p| {
                let a_iv = (0..N)
                    .map(|_| Scalar::generate_biased(&mut rng))
                    .collect::<Vec<_>>();
                let b_iv = (0..N)
                    .map(|_| Scalar::generate_biased(&mut rng))
                    .collect::<Vec<_>>();
                (p, a_iv, b_iv)
            })
            .collect();

        let a_v = prep
            .iter()
            .fold(vec![Scalar::ZERO; N], |acc, (_, a_iv, _)| {
                acc.iter()
                    .zip(a_iv.iter())
                    .map(|(acc_i, a_i)| acc_i + a_i)
                    .collect()
            });
        let b_v = prep
            .iter()
            .fold(vec![Scalar::ZERO; N], |acc, (_, _, b_iv)| {
                acc.iter()
                    .zip(b_iv.iter())
                    .map(|(acc_i, b_i)| acc_i + b_i)
                    .collect()
            });

        let mut protocols: GenProtocol<Vec<Scalar>> = Vec::with_capacity(prep.len());

        let sids = (0..N)
            .map(|i| hash(&format!("sid{i}")))
            .collect::<Result<Vec<_>, _>>()
            .unwrap();
        for (p, a_iv, b_iv) in prep {
            let rng_p = MockCryptoRng::seed_from_u64(rng.next_u64());
            let ctx = Comms::new();

            let prot = make_protocol(
                ctx.clone(),
                multiplication_many::<N>(
                    ctx,
                    sids.clone(),
                    ParticipantList::new(&participants).unwrap(),
                    *p,
                    a_iv,
                    b_iv,
                    rng_p,
                ),
            );
            protocols.push((*p, Box::new(prot)));
        }

        let result = run_protocol(protocols).unwrap();
        let c_v: Vec<_> = result
            .into_iter()
            .fold(vec![Scalar::ZERO; N], |acc, (_, c_iv)| {
                acc.iter()
                    .zip(c_iv.iter())
                    .map(|(acc_i, c_i)| acc_i + c_i)
                    .collect()
            });

        for i in 0..N {
            assert_eq!(a_v[i] * b_v[i], c_v[i]);
        }
    }
}<|MERGE_RESOLUTION|>--- conflicted
+++ resolved
@@ -208,11 +208,7 @@
     me: Participant,
     av_iv: Vec<Scalar>,
     bv_iv: Vec<Scalar>,
-<<<<<<< HEAD
-    rng: impl CryptoRngCore + Clone + Send + 'static,
-=======
     mut rng: impl CryptoRngCore,
->>>>>>> 7a1f4dfe
 ) -> Result<Vec<Scalar>, ProtocolError> {
     if N == 0 {
         return Err(ProtocolError::AssertionFailed(
@@ -229,18 +225,6 @@
             let sid_arc = sid_arc.clone();
             let av_iv_arc = av_iv_arc.clone();
             let bv_iv_arc = bv_iv_arc.clone();
-<<<<<<< HEAD
-            let fut = {
-                let chan = comms.private_channel(me, p).child(i as u64);
-                let order_key_other = hash(&(i, p))?;
-                let rng = rng.clone();
-                async move {
-                    // Use a deterministic but random comparison function to decide who
-                    // is the sender and who is the receiver. This allows the batched
-                    // multiplication operation to put even networking load between the
-                    // participants.
-                    if order_key_other.as_ref() < order_key_me.as_ref() {
-=======
             let chan = comms.private_channel(me, p).child(i as u64);
             let order_key_other = hash(&(i, p))?;
             let fut: Pin<Box<dyn Future<Output = _> + Send>> = {
@@ -253,7 +237,6 @@
                         MultiplicationSenderRandomPackage::generate_random_package(&mut rng);
                     Box::pin(async move {
                         #[allow(clippy::large_futures)]
->>>>>>> 7a1f4dfe
                         multiplication_sender(
                             chan,
                             sid_arc[i].as_ref(),
