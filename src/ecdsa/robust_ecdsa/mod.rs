pub mod presign;
pub mod sign;
#[cfg(test)]
mod test;

use crate::{
    ecdsa::{AffinePoint, KeygenOutput, RerandomizationArguments, Scalar, Tweak},
    protocol::errors::ProtocolError,
};
use serde::{Deserialize, Serialize};

/// The necessary inputs for the creation of a presignature.
pub struct PresignArguments {
    /// The output of key generation, i.e. our share of the secret key, and the public key package.
    /// This is of type KeygenOutput<Secp256K1Sha256> from Frost implementation
    pub keygen_out: KeygenOutput,
    /// The desired threshold for the presignature, which must match the original threshold
    pub threshold: usize,
}

/// The output of the presigning protocol.
/// Contains the signature precomputed elements
/// independently of the message
#[derive(Debug, Clone, Serialize, Deserialize)]
pub struct PresignOutput {
    /// The public nonce commitment.
    pub big_r: AffinePoint,

    /// Our secret shares of the nonces.
    pub c: Scalar,
    pub e: Scalar,
    pub alpha: Scalar,
    pub beta: Scalar,
}

/// The output of the presigning protocol.
/// Contains the signature precomputed elements
/// independently of the message
#[derive(Debug, Clone, Serialize, Deserialize)]
pub struct RerandomizedPresignOutput {
    /// The rerandomized public nonce commitment.
    big_r: AffinePoint,

    /// Our rerandomized secret shares of the nonces.
    e: Scalar,
    alpha: Scalar,
    beta: Scalar,
}

impl RerandomizedPresignOutput {
<<<<<<< HEAD
    pub fn new(
=======
    pub fn rerandomize_presign(
>>>>>>> 085dddbe
        presignature: &PresignOutput,
        tweak: &Tweak,
        args: &RerandomizationArguments,
    ) -> Result<Self, ProtocolError> {
        if presignature.big_r != args.big_r {
            return Err(ProtocolError::IncompatibleRerandomizationInputs);
        }
        let delta = args.derive_randomness();
        if delta.is_zero().into() {
            return Err(ProtocolError::ZeroScalar);
        }

        // cannot be zero due to the previous check
        let inv_delta = delta.invert().unwrap();

        // delta * R
        let rerandomized_big_r = presignature.big_r * delta;

        // alpha * delta^{-1}
        let rerandomized_alpha = presignature.alpha * inv_delta;

        // (beta + c*tweak) * delta^{-1}
        let rerandomized_beta = (presignature.beta + presignature.c * tweak.value()) * inv_delta;

        Ok(RerandomizedPresignOutput {
            big_r: rerandomized_big_r.into(),
            alpha: rerandomized_alpha,
            beta: rerandomized_beta,
            e: presignature.e,
        })
    }

    #[cfg(test)]
    /// Outputs the same elements as in the PresignatureOutput
    /// Used for testing the core schemes without rerandomization
    pub fn new_without_rerandomization(presignature: PresignOutput) -> Self {
        RerandomizedPresignOutput {
            big_r: presignature.big_r,
            alpha: presignature.alpha,
            beta: presignature.beta,
            e: presignature.e,
        }
    }
}<|MERGE_RESOLUTION|>--- conflicted
+++ resolved
@@ -48,11 +48,7 @@
 }
 
 impl RerandomizedPresignOutput {
-<<<<<<< HEAD
-    pub fn new(
-=======
     pub fn rerandomize_presign(
->>>>>>> 085dddbe
         presignature: &PresignOutput,
         tweak: &Tweak,
         args: &RerandomizationArguments,
