--- conflicted
+++ resolved
@@ -312,10 +312,7 @@
 
     #[test]
     fn test_sign_fails_if_s_is_zero() {
-<<<<<<< HEAD
-=======
         let mut rng = MockCryptoRng::seed_from_u64(42);
->>>>>>> 7a1f4dfe
         let participants = generate_participants(2);
 
         // presignatures with s_me = 0 for each participant
