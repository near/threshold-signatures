use elliptic_curve::scalar::IsHigh;

use frost_core::serialization::SerializableScalar;
use subtle::ConditionallySelectable;

use crate::{
    ecdsa::{
<<<<<<< HEAD
        robust_ecdsa::RerandomizedPresignOutput, x_coordinate, AffinePoint, Polynomial, Scalar,
        Secp256K1Sha256, Signature, SignatureCore,
    },
    participants::{ParticipantCounter, ParticipantList, ParticipantMap},
=======
        robust_ecdsa::RerandomizedPresignOutput, x_coordinate, AffinePoint, Scalar,
        Secp256K1Sha256, Signature, SignatureOption,
    },
    participants::{ParticipantCounter, ParticipantList},
>>>>>>> 8730140c
    protocol::{
        errors::{InitializationError, ProtocolError},
        internal::{make_protocol, Comms, SharedChannel},
        Participant, Protocol,
    },
};
type C = Secp256K1Sha256;

/// Depending on whether the current participant is a coordinator or not,
/// runs the signature protocol as either a participant or a coordinator.
pub fn sign(
    participants: &[Participant],
    coordinator: Participant,
    me: Participant,
    public_key: AffinePoint,
    presignature: RerandomizedPresignOutput,
    msg_hash: Scalar,
) -> Result<impl Protocol<Output = SignatureOption>, InitializationError> {
    if participants.len() < 2 {
        return Err(InitializationError::NotEnoughParticipants {
            participants: participants.len(),
        });
    };

    let participants =
        ParticipantList::new(participants).ok_or(InitializationError::DuplicateParticipants)?;

    // ensure my presence in the participant list
    if !participants.contains(me) {
        return Err(InitializationError::MissingParticipant {
<<<<<<< HEAD
            role: "me",
=======
            role: "self",
>>>>>>> 8730140c
            participant: me,
        });
    };

    // ensure the coordinator is a participant
    if !participants.contains(coordinator) {
        return Err(InitializationError::MissingParticipant {
            role: "coordinator",
            participant: coordinator,
        });
    };

    let ctx = Comms::new();
    let fut = fut_wrapper(
        ctx.shared_channel(),
        participants,
        coordinator,
        me,
        public_key,
        presignature,
        msg_hash,
    );
    Ok(make_protocol(ctx, fut))
}

/// Performs signing from any participant's perspective (except the coordinator)
async fn do_sign_participant(
<<<<<<< HEAD
    mut chan: SharedChannel,
    // participants: ParticipantList,
    coordinator: Participant,
    // me: Participant,
    presignature: RerandomizedPresignOutput,
    msg_hash: Scalar,
) -> Result<Signature, ProtocolError> {
    // (beta + tweak * k) * delta^{-1}
    let big_r = presignature.big_r;
    let big_r_x_coordinate = x_coordinate(&big_r);
    let beta = presignature.beta * big_r_x_coordinate + presignature.e;

    let s_me = msg_hash * presignature.alpha + beta;
    let s_me = SerializableScalar::<C>(s_me);

    let wait_round = chan.next_waitpoint();
    chan.send_private(wait_round, coordinator, &s_me)?;

    Ok(None)
}

/// Performs signing from only the coordinator's perspective
async fn do_sign_coordinator(
=======
>>>>>>> 8730140c
    mut chan: SharedChannel,
    participants: ParticipantList,
    coordinator: Participant,
    me: Participant,
<<<<<<< HEAD
    public_key: AffinePoint,
    presignature: RerandomizedPresignOutput,
    msg_hash: Scalar,
) -> Result<Signature, ProtocolError> {
    // (beta + tweak * k) * delta^{-1}
    let big_r = presignature.big_r;
    let big_r_x_coordinate = x_coordinate(&big_r);
    let beta = presignature.beta * big_r_x_coordinate + presignature.e;

    let s_me = msg_hash * presignature.alpha + beta;
    let s_me = SerializableScalar(s_me);
=======
    presignature: RerandomizedPresignOutput,
    msg_hash: Scalar,
) -> Result<SignatureOption, ProtocolError> {
    let s_me = compute_signature_share(&presignature, msg_hash, &participants, me)?;
    let wait_round = chan.next_waitpoint();
    chan.send_private(wait_round, coordinator, &s_me)?;
>>>>>>> 8730140c

    Ok(None)
}

/// Performs signing from only the coordinator's perspective
async fn do_sign_coordinator(
    mut chan: SharedChannel,
    participants: ParticipantList,
    me: Participant,
    public_key: AffinePoint,
    presignature: RerandomizedPresignOutput,
    msg_hash: Scalar,
) -> Result<SignatureOption, ProtocolError> {
    let mut s = compute_signature_share(&presignature, msg_hash, &participants, me)?.0;
    let wait_round = chan.next_waitpoint();

    let mut seen = ParticipantCounter::new(&participants);

    seen.put(me);
    while !seen.full() {
        let (from, s_i): (_, SerializableScalar<C>) = chan.recv(wait_round).await?;
        if !seen.put(from) {
            continue;
        }
        // Sum the linearized shares
        s += s_i.0;
    }

    // raise error if s is zero
    if s.is_zero().into() {
        return Err(ProtocolError::AssertionFailed(
            "signature part s cannot be zero".to_string(),
        ));
    }
    // Normalize s
    s.conditional_assign(&(-s), s.is_high());

<<<<<<< HEAD
    let sig = SignatureCore { big_r, s };
=======
    let sig = Signature {
        big_r: presignature.big_r,
        s,
    };
>>>>>>> 8730140c

    if !sig.verify(&public_key, &msg_hash) {
        return Err(ProtocolError::AssertionFailed(
            "signature failed to verify".to_string(),
        ));
    };

    Ok(Some(sig))
}

<<<<<<< HEAD
=======
/// A common computation done by both the coordinator and the other participants
fn compute_signature_share(
    presignature: &RerandomizedPresignOutput,
    msg_hash: Scalar,
    participants: &ParticipantList,
    me: Participant,
) -> Result<SerializableScalar<C>, ProtocolError> {
    // (beta_i + tweak * k_i) * delta^{-1}
    let big_r = presignature.big_r;
    let big_r_x_coordinate = x_coordinate(&big_r);
    // beta * Rx + e
    let beta = presignature.beta * big_r_x_coordinate + presignature.e;

    let s_me = msg_hash * presignature.alpha + beta;
    // lambda_i * s_i
    let linearized_s_me = s_me * participants.lagrange::<C>(me)?;
    Ok(SerializableScalar::<C>(linearized_s_me))
}

>>>>>>> 8730140c
/// Wraps the coordinator and the participant into a single functions to be called
async fn fut_wrapper(
    chan: SharedChannel,
    participants: ParticipantList,
    coordinator: Participant,
    me: Participant,
    public_key: AffinePoint,
    presignature: RerandomizedPresignOutput,
    msg_hash: Scalar,
<<<<<<< HEAD
) -> Result<Signature, ProtocolError> {
    if me == coordinator {
        do_sign_coordinator(chan, participants, me, public_key, presignature, msg_hash).await
    } else {
        do_sign_participant(chan, coordinator, presignature, msg_hash).await
=======
) -> Result<SignatureOption, ProtocolError> {
    if me == coordinator {
        do_sign_coordinator(chan, participants, me, public_key, presignature, msg_hash).await
    } else {
        do_sign_participant(chan, participants, coordinator, me, presignature, msg_hash).await
>>>>>>> 8730140c
    }
}

#[cfg(test)]
mod test {
    use std::error::Error;

    use k256::{ecdsa::signature::Verifier, ecdsa::VerifyingKey, PublicKey};
    use rand_core::OsRng;

    use super::*;
    use crate::ecdsa::{
        robust_ecdsa::test::{run_sign_with_rerandomization, run_sign_without_rerandomization},
        robust_ecdsa::PresignOutput,
<<<<<<< HEAD
        x_coordinate, Field, ProjectivePoint, Secp256K1ScalarField,
=======
        Field, Polynomial, ProjectivePoint, Secp256K1ScalarField,
>>>>>>> 8730140c
    };
    use crate::test::generate_participants;

    type PresigSimulationOutput = (Scalar, Polynomial, Polynomial, Polynomial, ProjectivePoint);

    fn simulate_presignature(
        max_malicious: usize,
    ) -> Result<PresigSimulationOutput, Box<dyn Error>> {
        // the presignatures scheme requires the generation of 5 different polynomials
        // (fk, fa, fb, fd, fe)
        // here we do not need fb as it is only used to mask some values before sending
        // them to other participants then adding them all together to generate w
        // this sum would annihilate all the fb shares which make them useless in our case
        let fk = Polynomial::generate_polynomial(None, max_malicious, &mut OsRng)?;
        let fa = Polynomial::generate_polynomial(None, max_malicious, &mut OsRng)?;
        let fd = Polynomial::generate_polynomial(
            Some(Secp256K1ScalarField::zero()),
            2 * max_malicious,
            &mut OsRng,
        )?;
        let fe = Polynomial::generate_polynomial(
            Some(Secp256K1ScalarField::zero()),
            2 * max_malicious,
            &mut OsRng,
        )?;

        // computing k, R, Rx
        let k = fk.eval_at_zero()?.0;
        let big_r = ProjectivePoint::GENERATOR * k;

        // compute the master scalar w = a * k
        let w = fa.eval_at_zero()?.0 * k;
        let w_invert = w.invert().unwrap();

        Ok((w_invert, fa, fd, fe, big_r))
    }

    #[test]
    fn test_sign_given_presignature_without_rerandomization() -> Result<(), Box<dyn Error>> {
        let max_malicious = 2;
        let msg = b"Hello? Is it me you're looking for?";

        // Manually compute presignatures then deliver them to the signing function
        let fx = Polynomial::generate_polynomial(None, max_malicious, &mut OsRng)?;
        // master secret key
        let x = fx.eval_at_zero()?.0;
        // master public key
        let public_key = ProjectivePoint::GENERATOR * x;

        let (w_invert, fa, fd, fe, big_r) = simulate_presignature(max_malicious)?;
        let participants = generate_participants(5);

        let mut participants_presign = Vec::new();
        // Simulate the each participant's presignature
        for p in &participants {
            let c_i = w_invert * fa.eval_at_participant(*p)?.0;
            let alpha = c_i + fd.eval_at_participant(*p)?.0;
            let beta = c_i * fx.eval_at_participant(*p)?.0;
            let e = fe.eval_at_participant(*p)?.0;
            // build the presignature
            let presignature = PresignOutput {
                big_r: big_r.to_affine(),
                alpha,
                beta,
                e,
                c: c_i,
            };
            participants_presign.push((*p, presignature));
        }
<<<<<<< HEAD

        let (_, sig) = run_sign_without_rerandomization(participants_presign, public_key, msg)?;
        let sig = ecdsa::Signature::from_scalars(x_coordinate(&sig.big_r), sig.s)?;

=======

        let result = run_sign_without_rerandomization(participants_presign, public_key, msg)?;
        let sig = result.1.clone();
        let sig = ecdsa::Signature::from_scalars(x_coordinate(&sig.big_r), sig.s)?;

>>>>>>> 8730140c
        // verify the correctness of the generated signature
        VerifyingKey::from(&PublicKey::from_affine(public_key.to_affine()).unwrap())
            .verify(&msg[..], &sig)?;
        Ok(())
    }

    #[test]
    fn test_sign_given_presignature_with_rerandomization() -> Result<(), Box<dyn Error>> {
        let max_malicious = 2;
        let msg = b"Hello? Is it me you're looking for?";

        // Manually compute presignatures then deliver them to the signing function
        let fx = Polynomial::generate_polynomial(None, max_malicious, &mut OsRng)?;
        // master secret key
        let x = fx.eval_at_zero()?.0;
        // master public key
        let public_key = frost_core::VerifyingKey::new(ProjectivePoint::GENERATOR * x);

        let (w_invert, fa, fd, fe, big_r) = simulate_presignature(max_malicious)?;
        let participants = generate_participants(5);

        let mut participants_presign = Vec::new();
        // Simulate the each participant's presignature
        for p in &participants {
            let c_i = w_invert * fa.eval_at_participant(*p)?.0;
            let alpha = c_i + fd.eval_at_participant(*p)?.0;
            let beta = c_i * fx.eval_at_participant(*p)?.0;
            let e = fe.eval_at_participant(*p)?.0;
            // build the presignature
            let presignature = PresignOutput {
                big_r: big_r.to_affine(),
                alpha,
                beta,
                e,
                c: c_i,
            };
            participants_presign.push((*p, presignature));
        }

        let (tweak, _, sig) =
            run_sign_with_rerandomization(participants_presign, public_key.to_element(), msg)?;
        let sig = ecdsa::Signature::from_scalars(x_coordinate(&sig.big_r), sig.s)?;
        // derive the public key
        let public_key = tweak.derive_verifying_key(&public_key).to_element();

        // verify the correctness of the generated signature
        VerifyingKey::from(&PublicKey::from_affine(public_key.to_affine()).unwrap())
            .verify(&msg[..], &sig)?;
        Ok(())
    }

    #[test]
    fn test_sign_fails_if_s_is_zero() -> Result<(), Box<dyn Error>> {
        use crate::ecdsa::{ProjectivePoint, Secp256K1ScalarField};
        use crate::test::generate_participants;

        let participants = generate_participants(2);

        // presignatures with s_me = 0 for each participant
        let presignatures = participants
            .iter()
            .map(|p| {
                (
                    *p,
                    PresignOutput {
                        big_r: ProjectivePoint::IDENTITY.to_affine(),
                        alpha: Secp256K1ScalarField::zero(),
                        beta: Secp256K1ScalarField::zero(),
                        c: Secp256K1ScalarField::zero(),
                        e: Secp256K1ScalarField::zero(),
                    },
                )
            })
            .collect::<Vec<_>>();

        let public_key = ProjectivePoint::IDENTITY;
        let msg = [0u8; 32]; // arbitrary zero message

        let result = crate::ecdsa::robust_ecdsa::test::run_sign_without_rerandomization(
            presignatures,
            public_key,
            &msg,
        );

        match result {
            Ok(_) => panic!("expected failure, got success"),
            Err(err) => {
                let text = err.to_string();
                assert!(
                    text.contains("signature part s cannot be zero"),
                    "unexpected error type: {}",
                    text
                );
            }
        }
        Ok(())
    }
}<|MERGE_RESOLUTION|>--- conflicted
+++ resolved
@@ -5,17 +5,10 @@
 
 use crate::{
     ecdsa::{
-<<<<<<< HEAD
-        robust_ecdsa::RerandomizedPresignOutput, x_coordinate, AffinePoint, Polynomial, Scalar,
-        Secp256K1Sha256, Signature, SignatureCore,
-    },
-    participants::{ParticipantCounter, ParticipantList, ParticipantMap},
-=======
         robust_ecdsa::RerandomizedPresignOutput, x_coordinate, AffinePoint, Scalar,
         Secp256K1Sha256, Signature, SignatureOption,
     },
     participants::{ParticipantCounter, ParticipantList},
->>>>>>> 8730140c
     protocol::{
         errors::{InitializationError, ProtocolError},
         internal::{make_protocol, Comms, SharedChannel},
@@ -46,11 +39,7 @@
     // ensure my presence in the participant list
     if !participants.contains(me) {
         return Err(InitializationError::MissingParticipant {
-<<<<<<< HEAD
-            role: "me",
-=======
             role: "self",
->>>>>>> 8730140c
             participant: me,
         });
     };
@@ -78,56 +67,16 @@
 
 /// Performs signing from any participant's perspective (except the coordinator)
 async fn do_sign_participant(
-<<<<<<< HEAD
-    mut chan: SharedChannel,
-    // participants: ParticipantList,
-    coordinator: Participant,
-    // me: Participant,
-    presignature: RerandomizedPresignOutput,
-    msg_hash: Scalar,
-) -> Result<Signature, ProtocolError> {
-    // (beta + tweak * k) * delta^{-1}
-    let big_r = presignature.big_r;
-    let big_r_x_coordinate = x_coordinate(&big_r);
-    let beta = presignature.beta * big_r_x_coordinate + presignature.e;
-
-    let s_me = msg_hash * presignature.alpha + beta;
-    let s_me = SerializableScalar::<C>(s_me);
-
-    let wait_round = chan.next_waitpoint();
-    chan.send_private(wait_round, coordinator, &s_me)?;
-
-    Ok(None)
-}
-
-/// Performs signing from only the coordinator's perspective
-async fn do_sign_coordinator(
-=======
->>>>>>> 8730140c
     mut chan: SharedChannel,
     participants: ParticipantList,
     coordinator: Participant,
     me: Participant,
-<<<<<<< HEAD
-    public_key: AffinePoint,
-    presignature: RerandomizedPresignOutput,
-    msg_hash: Scalar,
-) -> Result<Signature, ProtocolError> {
-    // (beta + tweak * k) * delta^{-1}
-    let big_r = presignature.big_r;
-    let big_r_x_coordinate = x_coordinate(&big_r);
-    let beta = presignature.beta * big_r_x_coordinate + presignature.e;
-
-    let s_me = msg_hash * presignature.alpha + beta;
-    let s_me = SerializableScalar(s_me);
-=======
     presignature: RerandomizedPresignOutput,
     msg_hash: Scalar,
 ) -> Result<SignatureOption, ProtocolError> {
     let s_me = compute_signature_share(&presignature, msg_hash, &participants, me)?;
     let wait_round = chan.next_waitpoint();
     chan.send_private(wait_round, coordinator, &s_me)?;
->>>>>>> 8730140c
 
     Ok(None)
 }
@@ -165,14 +114,10 @@
     // Normalize s
     s.conditional_assign(&(-s), s.is_high());
 
-<<<<<<< HEAD
-    let sig = SignatureCore { big_r, s };
-=======
     let sig = Signature {
         big_r: presignature.big_r,
         s,
     };
->>>>>>> 8730140c
 
     if !sig.verify(&public_key, &msg_hash) {
         return Err(ProtocolError::AssertionFailed(
@@ -183,8 +128,6 @@
     Ok(Some(sig))
 }
 
-<<<<<<< HEAD
-=======
 /// A common computation done by both the coordinator and the other participants
 fn compute_signature_share(
     presignature: &RerandomizedPresignOutput,
@@ -204,7 +147,6 @@
     Ok(SerializableScalar::<C>(linearized_s_me))
 }
 
->>>>>>> 8730140c
 /// Wraps the coordinator and the participant into a single functions to be called
 async fn fut_wrapper(
     chan: SharedChannel,
@@ -214,19 +156,11 @@
     public_key: AffinePoint,
     presignature: RerandomizedPresignOutput,
     msg_hash: Scalar,
-<<<<<<< HEAD
-) -> Result<Signature, ProtocolError> {
-    if me == coordinator {
-        do_sign_coordinator(chan, participants, me, public_key, presignature, msg_hash).await
-    } else {
-        do_sign_participant(chan, coordinator, presignature, msg_hash).await
-=======
 ) -> Result<SignatureOption, ProtocolError> {
     if me == coordinator {
         do_sign_coordinator(chan, participants, me, public_key, presignature, msg_hash).await
     } else {
         do_sign_participant(chan, participants, coordinator, me, presignature, msg_hash).await
->>>>>>> 8730140c
     }
 }
 
@@ -241,11 +175,7 @@
     use crate::ecdsa::{
         robust_ecdsa::test::{run_sign_with_rerandomization, run_sign_without_rerandomization},
         robust_ecdsa::PresignOutput,
-<<<<<<< HEAD
-        x_coordinate, Field, ProjectivePoint, Secp256K1ScalarField,
-=======
         Field, Polynomial, ProjectivePoint, Secp256K1ScalarField,
->>>>>>> 8730140c
     };
     use crate::test::generate_participants;
 
@@ -315,18 +245,10 @@
             };
             participants_presign.push((*p, presignature));
         }
-<<<<<<< HEAD
 
         let (_, sig) = run_sign_without_rerandomization(participants_presign, public_key, msg)?;
         let sig = ecdsa::Signature::from_scalars(x_coordinate(&sig.big_r), sig.s)?;
 
-=======
-
-        let result = run_sign_without_rerandomization(participants_presign, public_key, msg)?;
-        let sig = result.1.clone();
-        let sig = ecdsa::Signature::from_scalars(x_coordinate(&sig.big_r), sig.s)?;
-
->>>>>>> 8730140c
         // verify the correctness of the generated signature
         VerifyingKey::from(&PublicKey::from_affine(public_key.to_affine()).unwrap())
             .verify(&msg[..], &sig)?;
