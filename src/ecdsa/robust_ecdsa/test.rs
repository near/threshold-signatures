--- conflicted
+++ resolved
@@ -6,11 +6,7 @@
 use crate::ecdsa::robust_ecdsa::RerandomizedPresignOutput;
 use crate::ecdsa::{
     Element, KeygenOutput, ParticipantList, RerandomizationArguments, Secp256K1Sha256, Signature,
-<<<<<<< HEAD
     SignatureOption, Tweak,
-=======
-    Tweak,
->>>>>>> 085dddbe
 };
 use crate::protocol::{run_protocol, Participant, Protocol};
 use crate::test::{
@@ -44,13 +40,8 @@
             let pk = pk.to_affine();
             let rerand_presig =
                 RerandomizedPresignOutput::new_without_rerandomization(presignature);
-<<<<<<< HEAD
             sign(participants, coordinator, me, pk, rerand_presig, msg_hash)
                 .map(|sig| Box::new(sig) as Box<dyn Protocol<Output = SignatureOption>>)
-=======
-            sign(participants, me, pk, rerand_presig, msg_hash)
-                .map(|sig| Box::new(sig) as Box<dyn Protocol<Output = Signature>>)
->>>>>>> 085dddbe
         },
     )?;
     // test one single some for the coordinator
@@ -95,7 +86,8 @@
     let rerand_participants_presign = participants_presign
         .iter()
         .map(|(p, presig)| {
-            RerandomizedPresignOutput::new(presig, &tweak, &rerand_args).map(|out| (*p, out))
+            RerandomizedPresignOutput::rerandomize_presign(presig, &tweak, &rerand_args)
+                .map(|out| (*p, out))
         })
         .collect::<Result<_, _>>()?;
 
@@ -118,60 +110,6 @@
     // test one single some for the coordinator
     let signature = one_coordinator_output(result, coordinator)?;
     Ok((tweak, coordinator, signature))
-}
-
-type SigWithRerand = (Tweak, Vec<(Participant, Signature)>);
-/// Runs signing by calling the generic run_sign function from crate::test
-/// This signing mimics what should happen in real world, i.e.,
-/// rerandomizing the presignatures
-pub fn run_sign_with_rerandomization(
-    participants_presign: Vec<(Participant, PresignOutput)>,
-    public_key: Element,
-    msg: &[u8],
-) -> Result<SigWithRerand, Box<dyn Error>> {
-    // hash the message into secp256k1 field
-    let msg_hash = scalar_hash_secp256k1(msg);
-
-    // generate a random tweak
-    let tweak = Tweak::new(frost_core::random_nonzero::<Secp256K1Sha256, _>(&mut OsRng));
-    // generate a random public entropy
-    let mut entropy: [u8; 32] = [0u8; 32];
-    OsRng.fill_bytes(&mut entropy);
-
-    let pk = public_key.to_affine();
-    let big_r = participants_presign[0].1.big_r;
-    let participants = ParticipantList::new(
-        &participants_presign
-            .iter()
-            .map(|(p, _)| *p)
-            .collect::<Vec<Participant>>(),
-    )
-    .unwrap();
-    let msg_hash_bytes: [u8; 32] = msg_hash.to_bytes().into();
-    let rerand_args =
-        RerandomizationArguments::new(pk, msg_hash_bytes, big_r, participants, entropy);
-    let public_key = frost_core::VerifyingKey::new(public_key);
-    let derived_pk = tweak.derive_verifying_key(&public_key).to_element();
-
-    let rerand_participants_presign = participants_presign
-        .iter()
-        .map(|(p, presig)| {
-            RerandomizedPresignOutput::rerandomize_presign(presig, &tweak, &rerand_args)
-                .map(|out| (*p, out))
-        })
-        .collect::<Result<_, _>>()?;
-    // run sign instanciation with the necessary arguments
-    let vec = crate::test::run_sign::<Secp256K1Sha256, _, _, _>(
-        rerand_participants_presign,
-        derived_pk,
-        msg_hash,
-        |participants, me, pk, presignature, msg_hash| {
-            let pk = pk.to_affine();
-            sign(participants, me, pk, presignature, msg_hash)
-                .map(|sig| Box::new(sig) as Box<dyn Protocol<Output = Signature>>)
-        },
-    )?;
-    Ok((tweak, vec))
 }
 
 pub fn run_presign(
