--- conflicted
+++ resolved
@@ -13,11 +13,7 @@
 use crate::test_utils::{
     assert_public_key_invariant, check_one_coordinator_output, generate_participants,
     generate_participants_with_random_ids, run_keygen, run_protocol, run_refresh, run_reshare,
-<<<<<<< HEAD
-    run_sign, GenOutput, GenProtocol,
-=======
     run_sign, GenOutput, GenProtocol, MockCryptoRng,
->>>>>>> 7a1f4dfe
 };
 
 use rand::Rng;
@@ -108,11 +104,7 @@
     let index = rng.gen_range(0..participants_presign.len());
     let coordinator = participants_presign[index].0;
 
-<<<<<<< HEAD
-    // run sign instanciation with the necessary arguments
-=======
     // run sign instantiation with the necessary arguments
->>>>>>> 7a1f4dfe
     let result = run_sign::<Secp256K1Sha256, _, _, _>(
         rerand_participants_presign,
         coordinator,
