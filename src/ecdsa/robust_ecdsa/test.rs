use std::error::Error;

use super::{presign::presign, sign::sign, PresignArguments, PresignOutput};

<<<<<<< HEAD
use crate::crypto::hash::test::scalar_hash_secp256k1;
use crate::ecdsa::{Element, KeygenOutput, Secp256K1Sha256, Signature};
use crate::protocol::{run_protocol, Participant, Protocol};

use crate::test::{
    assert_public_key_invariant, generate_participants, generate_participants_with_random_ids,
    run_keygen, run_refresh, run_reshare,
};

/// Runs signing by calling the generic run_sign function from crate::test
pub fn run_sign(
    participants_presign: Vec<(Participant, PresignOutput)>,
    public_key: Element,
    msg: &[u8],
) -> Result<Vec<(Participant, Signature)>, Box<dyn Error>> {
    // hash the message into secp256k1 field
    let msg_hash = scalar_hash_secp256k1(msg);
    // run sign instanciation with the necessary arguments
    crate::test::run_sign::<Secp256K1Sha256, _, _, _>(
        participants_presign,
        public_key,
        msg_hash,
        |participants, me, pk, presignature, msg_hash| {
            let pk = pk.to_affine();
            sign(participants, me, pk, presignature, msg_hash)
                .map(|sig| Box::new(sig) as Box<dyn Protocol<Output = Signature>>)
        },
    )
=======
use crate::ecdsa::{test::run_sign, AffinePoint, FullSignature, KeygenOutput, Scalar};

use crate::protocol::{errors::InitializationError, run_protocol, Participant, Protocol};
use crate::test::{assert_public_key_invariant, run_keygen, run_refresh, run_reshare};
use crate::test::{generate_participants, generate_participants_with_random_ids};

fn sign_box(
    participants: &[Participant],
    me: Participant,
    public_key: AffinePoint,
    presignature: PresignOutput,
    msg_hash: Scalar,
) -> Result<Box<dyn Protocol<Output = FullSignature>>, InitializationError> {
    sign(participants, me, public_key, presignature, msg_hash)
        .map(|sig| Box::new(sig) as Box<dyn Protocol<Output = FullSignature>>)
>>>>>>> e8ab7901
}

pub fn run_presign(
    participants: Vec<(Participant, KeygenOutput)>,
    max_malicious: usize,
) -> Result<Vec<(Participant, PresignOutput)>, Box<dyn Error>> {
    let mut protocols: Vec<(Participant, Box<dyn Protocol<Output = PresignOutput>>)> =
        Vec::with_capacity(participants.len());

    let participant_list: Vec<Participant> = participants.iter().map(|(p, _)| *p).collect();

    for (p, keygen_out) in participants.into_iter() {
        let protocol = presign(
            &participant_list,
            p,
            PresignArguments {
                keygen_out,
                threshold: max_malicious,
            },
        )?;
        protocols.push((p, Box::new(protocol)));
    }

    let mut result = run_protocol(protocols)?;
    result.sort_by_key(|(p, _)| *p);
    Ok(result)
}

#[test]
fn test_refresh() -> Result<(), Box<dyn Error>> {
    let participants = generate_participants(11);
    let max_malicious = 5;
    let threshold = max_malicious + 1;
    let keys = run_keygen(&participants, threshold)?;
    assert_public_key_invariant(&keys);
    // run refresh on these
    let key_packages = run_refresh(&participants, keys, threshold)?;
    let public_key = key_packages[0].1.public_key;
    assert_public_key_invariant(&key_packages);
    let presign_result = run_presign(key_packages, max_malicious)?;

    let msg = b"hello world";
    run_sign(presign_result, public_key.to_element(), msg)?;

    Ok(())
}

#[test]
fn test_refresh() -> Result<(), Box<dyn Error>> {
    let participants = generate_participants(11);
    let max_malicious = 5;
    let threshold = max_malicious + 1;
    let keys = run_keygen(&participants, threshold)?;
    assert_public_key_invariant(&keys);
    // run refresh on these
    let key_packages = run_refresh(&participants, keys, threshold)?;
    let public_key = key_packages[0].1.public_key;
    assert_public_key_invariant(&key_packages);
    let presign_result = run_presign(key_packages, max_malicious);

    let msg = b"hello world";
    run_sign(
        presign_result,
        public_key.to_element().to_affine(),
        msg,
        sign_box,
    );

    Ok(())
}

#[test]
/// Tests the resharing protocol when more participants are added to the pool
fn test_reshare_sign_more_participants() -> Result<(), Box<dyn Error>> {
    let participants = generate_participants(11);

    let max_malicious = 3;
    let threshold = max_malicious + 1;
    let result0 = run_keygen(&participants, threshold)?;
    assert_public_key_invariant(&result0);

    let pub_key = result0[2].1.public_key;

    // Run heavy reshare
    let max_malicious = 4;
    let new_threshold = max_malicious + 1;

    let mut new_participant = participants.clone();
    new_participant.push(Participant::from(31u32));
    new_participant.push(Participant::from(32u32));
    new_participant.push(Participant::from(33u32));
    let key_packages = run_reshare(
        &participants,
        &pub_key,
        result0,
        threshold,
        new_threshold,
        new_participant.clone(),
    )?;
    assert_public_key_invariant(&key_packages);

    let public_key = key_packages[0].1.public_key;
    // Presign
    let presign_result = run_presign(key_packages, max_malicious)?;

    let msg = b"hello world";

    run_sign(presign_result, public_key.to_element(), msg)?;
    Ok(())
}

#[test]
/// Tests the resharing protocol when participants are kicked out of the pool
fn test_reshare_sign_less_participants() -> Result<(), Box<dyn Error>> {
    let participants = generate_participants(5);

    let max_malicious = 2;
    let threshold = max_malicious + 1;
    let result0 = run_keygen(&participants, threshold)?;
    assert_public_key_invariant(&result0);

    let pub_key = result0[2].1.public_key;

    // Run heavy reshare
    let max_malicious = 1;
    let new_threshold = max_malicious + 1;
    let mut new_participant = participants.clone();
    new_participant.pop();
    let key_packages = run_reshare(
        &participants,
        &pub_key,
        result0,
        threshold,
        new_threshold,
        new_participant.clone(),
    )?;
    assert_public_key_invariant(&key_packages);
    let public_key = key_packages[0].1.public_key;
    // Presign
    let presign_result = run_presign(key_packages, max_malicious)?;

    let msg = b"hello world";

    run_sign(presign_result, public_key.to_element(), msg)?;
    Ok(())
}

#[test]
fn test_e2e() -> Result<(), Box<dyn Error>> {
    let participants = generate_participants(8);
    let max_malicious = 3;

    let keygen_result = run_keygen(&participants.clone(), max_malicious + 1)?;

    let public_key = keygen_result[0].1.public_key;
    assert_public_key_invariant(&keygen_result);
    let presign_result = run_presign(keygen_result, max_malicious)?;

    let msg = b"hello world";

    run_sign(presign_result, public_key.to_element(), msg)?;
    Ok(())
}

#[test]
fn test_e2e_random_identifiers() -> Result<(), Box<dyn Error>> {
    let participants_count = 7;
    let participants = generate_participants_with_random_ids(participants_count);
    let max_malicious = 3;

    let keygen_result = run_keygen(&participants.clone(), max_malicious + 1)?;
    assert_public_key_invariant(&keygen_result);

    let public_key = keygen_result[0].1.public_key;
    assert_public_key_invariant(&keygen_result);
    let presign_result = run_presign(keygen_result, max_malicious)?;

    let msg = b"hello world";
    run_sign(presign_result, public_key.to_element(), msg)?;
    Ok(())
}<|MERGE_RESOLUTION|>--- conflicted
+++ resolved
@@ -2,11 +2,9 @@
 
 use super::{presign::presign, sign::sign, PresignArguments, PresignOutput};
 
-<<<<<<< HEAD
 use crate::crypto::hash::test::scalar_hash_secp256k1;
 use crate::ecdsa::{Element, KeygenOutput, Secp256K1Sha256, Signature};
 use crate::protocol::{run_protocol, Participant, Protocol};
-
 use crate::test::{
     assert_public_key_invariant, generate_participants, generate_participants_with_random_ids,
     run_keygen, run_refresh, run_reshare,
@@ -31,23 +29,6 @@
                 .map(|sig| Box::new(sig) as Box<dyn Protocol<Output = Signature>>)
         },
     )
-=======
-use crate::ecdsa::{test::run_sign, AffinePoint, FullSignature, KeygenOutput, Scalar};
-
-use crate::protocol::{errors::InitializationError, run_protocol, Participant, Protocol};
-use crate::test::{assert_public_key_invariant, run_keygen, run_refresh, run_reshare};
-use crate::test::{generate_participants, generate_participants_with_random_ids};
-
-fn sign_box(
-    participants: &[Participant],
-    me: Participant,
-    public_key: AffinePoint,
-    presignature: PresignOutput,
-    msg_hash: Scalar,
-) -> Result<Box<dyn Protocol<Output = FullSignature>>, InitializationError> {
-    sign(participants, me, public_key, presignature, msg_hash)
-        .map(|sig| Box::new(sig) as Box<dyn Protocol<Output = FullSignature>>)
->>>>>>> e8ab7901
 }
 
 pub fn run_presign(
@@ -91,30 +72,6 @@
 
     let msg = b"hello world";
     run_sign(presign_result, public_key.to_element(), msg)?;
-
-    Ok(())
-}
-
-#[test]
-fn test_refresh() -> Result<(), Box<dyn Error>> {
-    let participants = generate_participants(11);
-    let max_malicious = 5;
-    let threshold = max_malicious + 1;
-    let keys = run_keygen(&participants, threshold)?;
-    assert_public_key_invariant(&keys);
-    // run refresh on these
-    let key_packages = run_refresh(&participants, keys, threshold)?;
-    let public_key = key_packages[0].1.public_key;
-    assert_public_key_invariant(&key_packages);
-    let presign_result = run_presign(key_packages, max_malicious);
-
-    let msg = b"hello world";
-    run_sign(
-        presign_result,
-        public_key.to_element().to_affine(),
-        msg,
-        sign_box,
-    );
 
     Ok(())
 }
