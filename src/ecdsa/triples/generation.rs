use elliptic_curve::{Field, Group, ScalarPrimitive};
use rand_core::OsRng;

use crate::crypto::{Commitment, Randomizer};
use crate::ecdsa::triples::multiplication::multiplication_many;
use crate::{
    compat::{CSCurve, SerializablePoint},
    crypto::{commit, hash, HashOutput},
    ecdsa::math::{GroupPolynomial, Polynomial},
    participants::{ParticipantCounter, ParticipantList, ParticipantMap},
    proofs::{dlog, dlogeq, strobe_transcript::Transcript},
    protocol::{
        internal::make_protocol, InitializationError, Participant, Protocol, ProtocolError,
    },
    serde::encode,
};

use super::{multiplication::multiplication, TriplePub, TripleShare};
use crate::protocol::internal::Comms;

/// The output of running the triple generation protocol.
pub type TripleGenerationOutput<C> = (TripleShare<C>, TriplePub<C>);

pub type TripleGenerationOutputMany<C> = Vec<(TripleShare<C>, TriplePub<C>)>;

const LABEL: &[u8] = b"Near threshold signatures triple generation";

async fn do_generation<C: CSCurve>(
    comms: Comms,
    participants: ParticipantList,
    me: Participant,
    threshold: usize,
) -> Result<TripleGenerationOutput<C>, ProtocolError> {
    let mut rng = OsRng;
    let mut chan = comms.shared_channel();
    let mut transcript = Transcript::new(LABEL);

    // Spec 1.1
    transcript.message(b"group", C::NAME);
    transcript.message(b"participants", &encode(&participants));
    // To allow interop between platforms where usize is different
    transcript.message(
        b"threshold",
        &u64::try_from(threshold).unwrap().to_be_bytes(),
    );

    // Spec 1.2
    let e: Polynomial<C> = Polynomial::random(&mut rng, threshold);
    let f: Polynomial<C> = Polynomial::random(&mut rng, threshold);
    let mut l: Polynomial<C> = Polynomial::random(&mut rng, threshold);

    // Spec 1.3
    l.set_zero(C::Scalar::ZERO);

    // Spec 1.4
    let big_e_i = e.commit();
    let big_f_i = f.commit();
    let big_l_i = l.commit();

    // Spec 1.5
    let (my_commitment, my_randomizer) = commit(&mut rng, &(&big_e_i, &big_f_i, &big_l_i));

    // Spec 1.6
    let wait0 = chan.next_waitpoint();
    chan.send_many(wait0, &my_commitment);

    // Spec 2.1
    let mut all_commitments = ParticipantMap::new(&participants);
    all_commitments.put(me, my_commitment);
    while !all_commitments.full() {
        let (from, commitment) = chan.recv(wait0).await?;
        all_commitments.put(from, commitment);
    }

    // Spec 2.2
    let my_confirmation = hash(&all_commitments);

    // Spec 2.3
    transcript.message(b"confirmation", my_confirmation.as_ref());

    // Spec 2.4
    let multiplication_task = {
        let e0 = e.evaluate_zero();
        let f0 = f.evaluate_zero();
<<<<<<< HEAD
        multiplication::<C>(ctx, my_confirmation, participants.clone(), me, e0, f0)
    };
    let multiplication_task = ctx.spawn(fut);

    // Spec 2.5
    let wait1 = chan.next_waitpoint();
    chan.send_many(wait1, &my_confirmation).await;

    // Spec 2.6
    let statement0 = dlog::Statement::<C> {
        public: &big_e_i.evaluate_zero(),
    };
    let witness0 = dlog::Witness::<C> {
        x: &e.evaluate_zero(),
    };
    let my_phi_proof0 = dlog::prove(
        &mut rng,
        &mut transcript.fork(b"dlog0", &me.bytes()),
        statement0,
        witness0,
    );
    let statement1 = dlog::Statement::<C> {
        public: &big_f_i.evaluate_zero(),
    };
    let witness1 = dlog::Witness::<C> {
        x: &f.evaluate_zero(),
    };
    let my_phi_proof1 = dlog::prove(
        &mut rng,
        &mut transcript.fork(b"dlog1", &me.bytes()),
        statement1,
        witness1,
    );

    // Spec 2.7
    let wait2 = chan.next_waitpoint();
    {
        chan.send_many(
            wait2,
            &(
                &big_e_i,
                &big_f_i,
                &big_l_i,
                my_randomizer,
                my_phi_proof0,
                my_phi_proof1,
            ),
=======
        multiplication::<C>(
            comms.clone(),
            my_confirmation,
            participants.clone(),
            me,
            e0,
            f0,
>>>>>>> 68d38188
        )
    };

    struct ParallelToMultiplicationTaskOutput<'a, C: CSCurve> {
        seen: ParticipantCounter<'a>,
        big_e: GroupPolynomial<C>,
        big_f: GroupPolynomial<C>,
        big_l: GroupPolynomial<C>,
        big_c: C::ProjectivePoint,
        a_i: C::Scalar,
        b_i: C::Scalar,
    }
    let parallel_to_multiplication_task = async {
        // Spec 2.5
        let wait1 = chan.next_waitpoint();
        chan.send_many(wait1, &my_confirmation);

<<<<<<< HEAD
    // Spec 3.1 + 3.2
    let mut seen = ParticipantCounter::new(&participants);
    seen.put(me);
    while !seen.full() {
        let (from, confirmation): (_, HashOutput) = chan.recv(wait1).await?;
        if !seen.put(from) {
            continue;
        }
        if confirmation != my_confirmation {
            return Err(ProtocolError::AssertionFailed(format!(
                "confirmation from {from:?} did not match expectation"
            )));
        }
    }

    // Spec 3.3 + 3.4, and also part of 3.6, 5.3, for summing up the Es, Fs, and Ls.
    let mut big_e = big_e_i.clone();
    let mut big_f = big_f_i;
    let mut big_l = big_l_i;
    let mut big_e_j_zero = ParticipantMap::new(&participants);
    seen.clear();
    seen.put(me);
    while !seen.full() {
        let (
            from,
            (
                their_big_e,
                their_big_f,
                their_big_l,
                their_randomizer,
                their_phi_proof0,
                their_phi_proof1,
            ),
        ): (
            _,
            (
                GroupPolynomial<C>,
                GroupPolynomial<C>,
                GroupPolynomial<C>,
                _,
                _,
                _,
            ),
        ) = chan.recv(wait2).await?;
        if !seen.put(from) {
            continue;
        }
=======
        // Spec 2.6
        let statement0 = dlog::Statement::<C> {
            public: &big_e_i.evaluate_zero(),
        };
        let witness0 = dlog::Witness::<C> {
            x: &e.evaluate_zero(),
        };
        let my_phi_proof0 = dlog::prove(
            &mut rng,
            &mut transcript.forked(b"dlog0", &me.bytes()),
            statement0,
            witness0,
        );
        let statement1 = dlog::Statement::<C> {
            public: &big_f_i.evaluate_zero(),
        };
        let witness1 = dlog::Witness::<C> {
            x: &f.evaluate_zero(),
        };
        let my_phi_proof1 = dlog::prove(
            &mut rng,
            &mut transcript.forked(b"dlog1", &me.bytes()),
            statement1,
            witness1,
        );
>>>>>>> 68d38188

        // Spec 2.7
        let wait2 = chan.next_waitpoint();
        {
            chan.send_many(
                wait2,
                &(
                    &big_e_i,
                    &big_f_i,
                    &big_l_i,
                    my_randomizer,
                    my_phi_proof0,
                    my_phi_proof1,
                ),
            );
        }

        // Spec 2.8
        let wait3 = chan.next_waitpoint();
        for p in participants.others(me) {
            let a_i_j: ScalarPrimitive<C> = e.evaluate(&p.scalar::<C>()).into();
            let b_i_j: ScalarPrimitive<C> = f.evaluate(&p.scalar::<C>()).into();
            chan.send_private(wait3, p, &(a_i_j, b_i_j));
        }
        let mut a_i = e.evaluate(&me.scalar::<C>());
        let mut b_i = f.evaluate(&me.scalar::<C>());

        // Spec 3.1 + 3.2
        let mut seen = ParticipantCounter::new(&participants);
        seen.put(me);
        while !seen.full() {
            let (from, confirmation): (_, Digest) = chan.recv(wait1).await?;
            if !seen.put(from) {
                continue;
            }
            if confirmation != my_confirmation {
                return Err(ProtocolError::AssertionFailed(format!(
                    "confirmation from {from:?} did not match expectation"
                )));
            }
        }

<<<<<<< HEAD
        let statement0 = dlog::Statement::<C> {
            public: &their_big_e.evaluate_zero(),
        };
        if !dlog::verify(
            &mut transcript.fork(b"dlog0", &from.bytes()),
            statement0,
            &their_phi_proof0,
        ) {
            return Err(ProtocolError::AssertionFailed(format!(
                "dlog proof from {from:?} failed to verify"
            )));
        }

        let statement1 = dlog::Statement::<C> {
            public: &their_big_f.evaluate_zero(),
        };
        if !dlog::verify(
            &mut transcript.fork(b"dlog1", &from.bytes()),
            statement1,
            &their_phi_proof1,
        ) {
            return Err(ProtocolError::AssertionFailed(format!(
                "dlog proof from {from:?} failed to verify"
            )));
        }
=======
        // Spec 3.3 + 3.4, and also part of 3.6, 5.3, for summing up the Es, Fs, and Ls.
        let mut big_e = big_e_i.clone();
        let mut big_f = big_f_i;
        let mut big_l = big_l_i;
        let mut big_e_j_zero = ParticipantMap::new(&participants);
        seen.clear();
        seen.put(me);
        while !seen.full() {
            let (
                from,
                (
                    their_big_e,
                    their_big_f,
                    their_big_l,
                    their_randomizer,
                    their_phi_proof0,
                    their_phi_proof1,
                ),
            ): (
                _,
                (
                    GroupPolynomial<C>,
                    GroupPolynomial<C>,
                    GroupPolynomial<C>,
                    _,
                    _,
                    _,
                ),
            ) = chan.recv(wait2).await?;
            if !seen.put(from) {
                continue;
            }

            if their_big_e.len() != threshold
                || their_big_f.len() != threshold
                || their_big_l.len() != threshold
            {
                return Err(ProtocolError::AssertionFailed(format!(
                    "polynomial from {from:?} has the wrong length"
                )));
            }
>>>>>>> 68d38188

            if !bool::from(their_big_l.evaluate_zero().is_identity()) {
                return Err(ProtocolError::AssertionFailed(format!(
                    "L(0) from {from:?} is not 0"
                )));
            }

            if !all_commitments[from].check(
                &(&their_big_e, &their_big_f, &their_big_l),
                &their_randomizer,
            ) {
                return Err(ProtocolError::AssertionFailed(format!(
                    "commitment from {from:?} did not match revealed F"
                )));
            }

            let statement0 = dlog::Statement::<C> {
                public: &their_big_e.evaluate_zero(),
            };
            if !dlog::verify(
                &mut transcript.forked(b"dlog0", &from.bytes()),
                statement0,
                &their_phi_proof0,
            ) {
                return Err(ProtocolError::AssertionFailed(format!(
                    "dlog proof from {from:?} failed to verify"
                )));
            }

            let statement1 = dlog::Statement::<C> {
                public: &their_big_f.evaluate_zero(),
            };
            if !dlog::verify(
                &mut transcript.forked(b"dlog1", &from.bytes()),
                statement1,
                &their_phi_proof1,
            ) {
                return Err(ProtocolError::AssertionFailed(format!(
                    "dlog proof from {from:?} failed to verify"
                )));
            }

<<<<<<< HEAD
    // Spec 3.9
    let statement = dlogeq::Statement::<C> {
        public0: &big_e_i.evaluate_zero(),
        generator1: &big_f.evaluate_zero(),
        public1: &big_c_i,
    };
    let witness = dlogeq::Witness {
        x: &e.evaluate_zero(),
    };
    let my_phi_proof = dlogeq::prove(
        &mut rng,
        &mut transcript.fork(b"dlogeq0", &me.bytes()),
        statement,
        witness,
    );
=======
            big_e_j_zero.put(from, their_big_e.evaluate_zero());
            big_e += &their_big_e;
            big_f += &their_big_f;
            big_l += &their_big_l;
        }
>>>>>>> 68d38188

        // Spec 3.5 + 3.6
        seen.clear();
        seen.put(me);
        while !seen.full() {
            let (from, (a_j_i, b_j_i)): (_, (ScalarPrimitive<C>, ScalarPrimitive<C>)) =
                chan.recv(wait3).await?;
            if !seen.put(from) {
                continue;
            }
            a_i += &a_j_i.into();
            b_i += &b_j_i.into();
        }

        // Spec 3.7
        if big_e.evaluate(&me.scalar::<C>()) != C::ProjectivePoint::generator() * a_i
            || big_f.evaluate(&me.scalar::<C>()) != C::ProjectivePoint::generator() * b_i
        {
            return Err(ProtocolError::AssertionFailed(
                "received bad private share".to_string(),
            ));
        }

        // Spec 3.8
        let big_c_i = big_f.evaluate_zero() * e.evaluate_zero();

        // Spec 3.9
        let statement = dlogeq::Statement::<C> {
            public0: &big_e_i.evaluate_zero(),
            generator1: &big_f.evaluate_zero(),
            public1: &big_c_i,
        };
<<<<<<< HEAD

        if !dlogeq::verify(
            &mut transcript.fork(b"dlogeq0", &from.bytes()),
=======
        let witness = dlogeq::Witness {
            x: &e.evaluate_zero(),
        };
        let my_phi_proof = dlogeq::prove(
            &mut rng,
            &mut transcript.forked(b"dlogeq0", &me.bytes()),
>>>>>>> 68d38188
            statement,
            witness,
        );

        // Spec 3.10
        let wait4 = chan.next_waitpoint();
        chan.send_many(
            wait4,
            &(
                SerializablePoint::<C>::from_projective(&big_c_i),
                my_phi_proof,
            ),
        );

        // Spec 4.1 + 4.2 + 4.3
        seen.clear();
        seen.put(me);
        let mut big_c = big_c_i;
        while !seen.full() {
            let (from, (big_c_j, their_phi_proof)): (_, (SerializablePoint<C>, _)) =
                chan.recv(wait4).await?;
            if !seen.put(from) {
                continue;
            }
            let big_c_j = big_c_j.to_projective();

            let statement = dlogeq::Statement::<C> {
                public0: &big_e_j_zero[from],
                generator1: &big_f.evaluate_zero(),
                public1: &big_c_j,
            };

            if !dlogeq::verify(
                &mut transcript.forked(b"dlogeq0", &from.bytes()),
                statement,
                &their_phi_proof,
            ) {
                return Err(ProtocolError::AssertionFailed(format!(
                    "dlogeq proof from {from:?} failed to verify"
                )));
            }

            big_c += big_c_j;
        }
        Ok(ParallelToMultiplicationTaskOutput {
            seen,
            big_e,
            big_f,
            big_l,
            big_c,
            a_i,
            b_i,
        })
    };

    // Spec 4.4
    let (
        l0,
        ParallelToMultiplicationTaskOutput {
            mut seen,
            big_e,
            big_f,
            mut big_l,
            big_c,
            a_i,
            b_i,
        },
    ) = futures::future::try_join(multiplication_task, parallel_to_multiplication_task).await?;

    // Spec 4.5
    let hat_big_c_i = C::ProjectivePoint::generator() * l0;

    // Spec 4.6
    let statement = dlog::Statement::<C> {
        public: &hat_big_c_i,
    };
    let witness = dlog::Witness::<C> { x: &l0 };
    let my_phi_proof = dlog::prove(
        &mut rng,
        &mut transcript.fork(b"dlog2", &me.bytes()),
        statement,
        witness,
    );

    // Spec 4.8
    let wait5 = chan.next_waitpoint();
    chan.send_many(
        wait5,
        &(
            SerializablePoint::<C>::from_projective(&hat_big_c_i),
            my_phi_proof,
        ),
    );

    // Spec 4.9
    l.set_zero(l0);
    let wait6 = chan.next_waitpoint();
    for p in participants.others(me) {
        let c_i_j: ScalarPrimitive<C> = l.evaluate(&p.scalar::<C>()).into();
        chan.send_private(wait6, p, &c_i_j);
    }
    let mut c_i = l.evaluate(&me.scalar::<C>());

    // Spec 5.1 + 5.2 + 5.3
    seen.clear();
    seen.put(me);
    let mut hat_big_c = hat_big_c_i;
    while !seen.full() {
        let (from, (their_hat_big_c, their_phi_proof)): (_, (SerializablePoint<C>, _)) =
            chan.recv(wait5).await?;
        if !seen.put(from) {
            continue;
        }

        let their_hat_big_c = their_hat_big_c.to_projective();
        let statement = dlog::Statement::<C> {
            public: &their_hat_big_c,
        };
        if !dlog::verify(
            &mut transcript.fork(b"dlog2", &from.bytes()),
            statement,
            &their_phi_proof,
        ) {
            return Err(ProtocolError::AssertionFailed(format!(
                "dlog proof from {from:?} failed to verify"
            )));
        }
        hat_big_c += &their_hat_big_c;
    }

    // Spec 5.3
    big_l.set_zero(hat_big_c);

    // Spec 5.4
    if big_l.evaluate_zero() != big_c {
        return Err(ProtocolError::AssertionFailed(
            "final polynomial doesn't match C value".to_owned(),
        ));
    }

    // Spec 5.5 + 5.6
    seen.clear();
    seen.put(me);
    while !seen.full() {
        let (from, c_j_i): (_, ScalarPrimitive<C>) = chan.recv(wait6).await?;
        if !seen.put(from) {
            continue;
        }
        c_i += C::Scalar::from(c_j_i);
    }

    // Spec 5.7
    if big_l.evaluate(&me.scalar::<C>()) != C::ProjectivePoint::generator() * c_i {
        return Err(ProtocolError::AssertionFailed(
            "received bad private share of c".to_string(),
        ));
    }

    let big_a = big_e.evaluate_zero().into();
    let big_b = big_f.evaluate_zero().into();
    let big_c = big_c.into();

    Ok((
        TripleShare {
            a: a_i,
            b: b_i,
            c: c_i,
        },
        TriplePub {
            big_a,
            big_b,
            big_c,
            participants: participants.into(),
            threshold,
        },
    ))
}

async fn do_generation_many<C: CSCurve, const N: usize>(
    comms: Comms,
    participants: ParticipantList,
    me: Participant,
    threshold: usize,
) -> Result<TripleGenerationOutputMany<C>, ProtocolError> {
    assert!(N > 0);

    let mut rng = OsRng;
    let mut chan = comms.shared_channel();
    let mut transcript = Transcript::new(LABEL);

    // Spec 1.1
    transcript.message(b"group", C::NAME);
    transcript.message(b"participants", &encode(&participants));
    // To allow interop between platforms where usize is different
    transcript.message(
        b"threshold",
        &u64::try_from(threshold).unwrap().to_be_bytes(),
    );

    let mut my_commitments = vec![];
    let mut my_randomizers = vec![];
    let mut e_v = vec![];
    let mut f_v = vec![];
    let mut l_v = vec![];
    let mut big_e_i_v = vec![];
    let mut big_f_i_v = vec![];
    let mut big_l_i_v = vec![];

    for _ in 0..N {
        // Spec 1.2
        let e: Polynomial<C> = Polynomial::random(&mut rng, threshold);
        let f: Polynomial<C> = Polynomial::random(&mut rng, threshold);
        let mut l: Polynomial<C> = Polynomial::random(&mut rng, threshold);

        // Spec 1.3
        l.set_zero(C::Scalar::ZERO);

        // Spec 1.4
        let big_e_i = e.commit();
        let big_f_i = f.commit();
        let big_l_i = l.commit();

        // Spec 1.5
        let (my_commitment, my_randomizer) = commit(&mut rng, &(&big_e_i, &big_f_i, &big_l_i));

        my_commitments.push(my_commitment);
        my_randomizers.push(my_randomizer);
        e_v.push(e);
        f_v.push(f);
        l_v.push(l);
        big_e_i_v.push(big_e_i);
        big_f_i_v.push(big_f_i);
        big_l_i_v.push(big_l_i);
    }

    // Spec 1.6
    let wait0 = chan.next_waitpoint();
    chan.send_many(wait0, &my_commitments);

    // Spec 2.1
    let mut all_commitments_vec: Vec<ParticipantMap<Commitment>> = vec![];
    for i in 0..N {
        let mut m = ParticipantMap::new(&participants);
        m.put(me, my_commitments[i]);
        all_commitments_vec.push(m);
    }

    while all_commitments_vec
        .iter()
        .any(|all_commitments| !all_commitments.full())
    {
        let (from, commitments): (_, Vec<_>) = chan.recv(wait0).await?;
        for i in 0..N {
            all_commitments_vec[i].put(from, commitments[i]);
        }
    }

    // Spec 2.2
    let mut my_confirmations = vec![];
    for i in 0..N {
        let all_commitments = &all_commitments_vec[i];
        let my_confirmation = hash(all_commitments);
        my_confirmations.push(my_confirmation);
    }

    // Spec 2.3
    transcript.message(b"confirmation", &encode(&my_confirmations));

    // Spec 2.4
    let multiplication_task = {
        let e0_v: Vec<_> = e_v.iter().map(|e| e.evaluate_zero()).collect();
        let f0_v: Vec<_> = f_v.iter().map(|f| f.evaluate_zero()).collect();
        multiplication_many::<C, N>(
            comms.clone(),
            my_confirmations.clone(),
            participants.clone(),
            me,
            e0_v,
            f0_v,
        )
    };

<<<<<<< HEAD
    let mut my_phi_proof0v = vec![];
    let mut my_phi_proof1v = vec![];

    for i in 0..N {
        let big_e_i = &big_e_i_v[i];
        let big_f_i = &big_f_i_v[i];
        let e = &e_v[i];
        let f = &f_v[i];
        // Spec 2.6
        let statement0 = dlog::Statement::<C> {
            public: &big_e_i.evaluate_zero(),
        };
        let witness0 = dlog::Witness::<C> {
            x: &e.evaluate_zero(),
        };
        let my_phi_proof0 = dlog::prove(
            &mut rng,
            &mut transcript.fork(b"dlog0", &me.bytes()),
            statement0,
            witness0,
        );
        let statement1 = dlog::Statement::<C> {
            public: &big_f_i.evaluate_zero(),
        };
        let witness1 = dlog::Witness::<C> {
            x: &f.evaluate_zero(),
        };
        let my_phi_proof1 = dlog::prove(
            &mut rng,
            &mut transcript.fork(b"dlog1", &me.bytes()),
            statement1,
            witness1,
        );
        my_phi_proof0v.push(my_phi_proof0);
        my_phi_proof1v.push(my_phi_proof1);
=======
    struct ParallelToMultiplicationTaskOutput<'a, C: CSCurve> {
        seen: ParticipantCounter<'a>,
        big_e_v: Vec<GroupPolynomial<C>>,
        big_f_v: Vec<GroupPolynomial<C>>,
        big_l_v: Vec<GroupPolynomial<C>>,
        big_c_v: Vec<C::ProjectivePoint>,
        a_i_v: Vec<C::Scalar>,
        b_i_v: Vec<C::Scalar>,
>>>>>>> 68d38188
    }
    let parallel_to_multiplication_task = async {
        // Spec 2.5
        let wait1 = chan.next_waitpoint();
        chan.send_many(wait1, &my_confirmations);

        let mut my_phi_proof0v = vec![];
        let mut my_phi_proof1v = vec![];

        for i in 0..N {
            let big_e_i = &big_e_i_v[i];
            let big_f_i = &big_f_i_v[i];
            let e = &e_v[i];
            let f = &f_v[i];
            // Spec 2.6
            let statement0 = dlog::Statement::<C> {
                public: &big_e_i.evaluate_zero(),
            };
            let witness0 = dlog::Witness::<C> {
                x: &e.evaluate_zero(),
            };
            let my_phi_proof0 = dlog::prove(
                &mut rng,
                &mut transcript.forked(b"dlog0", &me.bytes()),
                statement0,
                witness0,
            );
            let statement1 = dlog::Statement::<C> {
                public: &big_f_i.evaluate_zero(),
            };
            let witness1 = dlog::Witness::<C> {
                x: &f.evaluate_zero(),
            };
            let my_phi_proof1 = dlog::prove(
                &mut rng,
                &mut transcript.forked(b"dlog1", &me.bytes()),
                statement1,
                witness1,
            );
            my_phi_proof0v.push(my_phi_proof0);
            my_phi_proof1v.push(my_phi_proof1);
        }

<<<<<<< HEAD
    // Spec 3.1 + 3.2
    let mut seen = ParticipantCounter::new(&participants);
    seen.put(me);
    while !seen.full() {
        let (from, confirmation): (_, Vec<HashOutput>) = chan.recv(wait1).await?;
        if !seen.put(from) {
            continue;
        }
        if confirmation != my_confirmations {
            return Err(ProtocolError::AssertionFailed(format!(
                "confirmation from {from:?} did not match expectation"
            )));
=======
        // Spec 2.7
        let wait2 = chan.next_waitpoint();
        {
            chan.send_many(
                wait2,
                &(
                    &big_e_i_v,
                    &big_f_i_v,
                    &big_l_i_v,
                    &my_randomizers,
                    &my_phi_proof0v,
                    &my_phi_proof1v,
                ),
            );
>>>>>>> 68d38188
        }

        // Spec 2.8
        let wait3 = chan.next_waitpoint();
        for p in participants.others(me) {
            let mut a_i_j_v = vec![];
            let mut b_i_j_v = vec![];
            for i in 0..N {
                let e = &e_v[i];
                let f = &f_v[i];
                let a_i_j: ScalarPrimitive<C> = e.evaluate(&p.scalar::<C>()).into();
                let b_i_j: ScalarPrimitive<C> = f.evaluate(&p.scalar::<C>()).into();
                a_i_j_v.push(a_i_j);
                b_i_j_v.push(b_i_j);
            }
            chan.send_private(wait3, p, &(a_i_j_v, b_i_j_v));
        }
        let mut a_i_v = vec![];
        let mut b_i_v = vec![];
        for i in 0..N {
<<<<<<< HEAD
            let all_commitments = &all_commitments_vec[i];
            let their_big_e = &their_big_e_v[i];
            let their_big_f = &their_big_f_v[i];
            let their_big_l = &their_big_l_v[i];
            let their_randomizer = &their_randomizers[i];
            let their_phi_proof0 = &their_phi_proof0_v[i];
            let their_phi_proof1 = &their_phi_proof1_v[i];
            if their_big_e.len() != threshold
                || their_big_f.len() != threshold
                || their_big_l.len() != threshold
            {
                return Err(ProtocolError::AssertionFailed(format!(
                    "polynomial from {from:?} has the wrong length"
                )));
            }
            if !bool::from(their_big_l.evaluate_zero().is_identity()) {
                return Err(ProtocolError::AssertionFailed(format!(
                    "L(0) from {from:?} is not 0"
                )));
            }
            if !all_commitments[from].check(
                &(&their_big_e, &their_big_f, &their_big_l),
                their_randomizer,
            ) {
                return Err(ProtocolError::AssertionFailed(format!(
                    "commitment from {from:?} did not match revealed F"
                )));
            }
            let statement0 = dlog::Statement::<C> {
                public: &their_big_e.evaluate_zero(),
            };
            if !dlog::verify(
                &mut transcript.fork(b"dlog0", &from.bytes()),
                statement0,
                their_phi_proof0,
            ) {
                return Err(ProtocolError::AssertionFailed(format!(
                    "dlog proof from {from:?} failed to verify"
                )));
            }

            let statement1 = dlog::Statement::<C> {
                public: &their_big_f.evaluate_zero(),
            };
            if !dlog::verify(
                &mut transcript.fork(b"dlog1", &from.bytes()),
                statement1,
                their_phi_proof1,
            ) {
=======
            let e = &e_v[i];
            let f = &f_v[i];
            let a_i = e.evaluate(&me.scalar::<C>());
            let b_i = f.evaluate(&me.scalar::<C>());
            a_i_v.push(a_i);
            b_i_v.push(b_i);
        }

        // Spec 3.1 + 3.2
        let mut seen = ParticipantCounter::new(&participants);
        seen.put(me);
        while !seen.full() {
            let (from, confirmation): (_, Vec<Digest>) = chan.recv(wait1).await?;
            if !seen.put(from) {
                continue;
            }
            if confirmation != my_confirmations {
>>>>>>> 68d38188
                return Err(ProtocolError::AssertionFailed(format!(
                    "confirmation from {from:?} did not match expectation"
                )));
            }
        }

        // Spec 3.3 + 3.4, and also part of 3.6, 5.3, for summing up the Es, Fs, and Ls.
        let mut big_e_v = vec![];
        let mut big_f_v = vec![];
        let mut big_l_v = vec![];
        let mut big_e_j_zero_v = vec![];
        for i in 0..N {
            big_e_v.push(big_e_i_v[i].clone());
            big_f_v.push(big_f_i_v[i].clone());
            big_l_v.push(big_l_i_v[i].clone());
            big_e_j_zero_v.push(ParticipantMap::new(&participants));
        }
        seen.clear();
        seen.put(me);
        while !seen.full() {
            let (
                from,
                (
                    their_big_e_v,
                    their_big_f_v,
                    their_big_l_v,
                    their_randomizers,
                    their_phi_proof0_v,
                    their_phi_proof1_v,
                ),
            ): (
                _,
                (
                    Vec<GroupPolynomial<C>>,
                    Vec<GroupPolynomial<C>>,
                    Vec<GroupPolynomial<C>>,
                    Vec<Randomizer>,
                    Vec<dlog::Proof<C>>,
                    Vec<dlog::Proof<C>>,
                ),
            ) = chan.recv(wait2).await?;
            if !seen.put(from) {
                continue;
            }

            for i in 0..N {
                let all_commitments = &all_commitments_vec[i];
                let their_big_e = &their_big_e_v[i];
                let their_big_f = &their_big_f_v[i];
                let their_big_l = &their_big_l_v[i];
                let their_randomizer = &their_randomizers[i];
                let their_phi_proof0 = &their_phi_proof0_v[i];
                let their_phi_proof1 = &their_phi_proof1_v[i];
                if their_big_e.len() != threshold
                    || their_big_f.len() != threshold
                    || their_big_l.len() != threshold
                {
                    return Err(ProtocolError::AssertionFailed(format!(
                        "polynomial from {from:?} has the wrong length"
                    )));
                }
                if !bool::from(their_big_l.evaluate_zero().is_identity()) {
                    return Err(ProtocolError::AssertionFailed(format!(
                        "L(0) from {from:?} is not 0"
                    )));
                }
                if !all_commitments[from].check(
                    &(&their_big_e, &their_big_f, &their_big_l),
                    their_randomizer,
                ) {
                    return Err(ProtocolError::AssertionFailed(format!(
                        "commitment from {from:?} did not match revealed F"
                    )));
                }
                let statement0 = dlog::Statement::<C> {
                    public: &their_big_e.evaluate_zero(),
                };
                if !dlog::verify(
                    &mut transcript.forked(b"dlog0", &from.bytes()),
                    statement0,
                    their_phi_proof0,
                ) {
                    return Err(ProtocolError::AssertionFailed(format!(
                        "dlog proof from {from:?} failed to verify"
                    )));
                }

                let statement1 = dlog::Statement::<C> {
                    public: &their_big_f.evaluate_zero(),
                };
                if !dlog::verify(
                    &mut transcript.forked(b"dlog1", &from.bytes()),
                    statement1,
                    their_phi_proof1,
                ) {
                    return Err(ProtocolError::AssertionFailed(format!(
                        "dlog proof from {from:?} failed to verify"
                    )));
                }

                big_e_j_zero_v[i].put(from, their_big_e.evaluate_zero());

                big_e_v[i] += their_big_e;
                big_f_v[i] += their_big_f;
                big_l_v[i] += their_big_l;
            }
        }
<<<<<<< HEAD
        // Spec 3.8
        let big_c_i = big_f.evaluate_zero() * e.evaluate_zero();
        let big_e_i = &big_e_i_v[i];
        // Spec 3.9
        let statement = dlogeq::Statement::<C> {
            public0: &big_e_i.evaluate_zero(),
            generator1: &big_f.evaluate_zero(),
            public1: &big_c_i,
        };
        let witness = dlogeq::Witness {
            x: &e.evaluate_zero(),
        };
        let my_phi_proof = dlogeq::prove(
            &mut rng,
            &mut transcript.fork(b"dlogeq0", &me.bytes()),
            statement,
            witness,
        );
        big_c_i_points.push(SerializablePoint::<C>::from_projective(&big_c_i));
        big_c_i_v.push(big_c_i);
        my_phi_proofs.push(my_phi_proof);
    }
=======
>>>>>>> 68d38188

        // Spec 3.5 + 3.6
        seen.clear();
        seen.put(me);
        while !seen.full() {
            let (from, (a_j_i_v, b_j_i_v)): (
                _,
                (Vec<ScalarPrimitive<C>>, Vec<ScalarPrimitive<C>>),
            ) = chan.recv(wait3).await?;
            if !seen.put(from) {
                continue;
            }
            for i in 0..N {
                let a_j_i = &a_j_i_v[i];
                let b_j_i = &b_j_i_v[i];
                a_i_v[i] += &(*a_j_i).into();
                b_i_v[i] += &(*b_j_i).into();
            }
        }

        let mut big_c_i_points = vec![];
        let mut big_c_i_v = vec![];
        let mut my_phi_proofs = vec![];
        for i in 0..N {
            let big_e = &big_e_v[i];
            let big_f = &big_f_v[i];
            let a_i = &a_i_v[i];
            let b_i = &b_i_v[i];
            let e = &e_v[i];
            // Spec 3.7
            let check1 = big_e.evaluate(&me.scalar::<C>()) != C::ProjectivePoint::generator() * a_i;
            let check2 = big_f.evaluate(&me.scalar::<C>()) != C::ProjectivePoint::generator() * b_i;
            if check1 || check2 {
                return Err(ProtocolError::AssertionFailed(
                    "received bad private share".to_string(),
                ));
            }
            // Spec 3.8
            let big_c_i = big_f.evaluate_zero() * e.evaluate_zero();
            let big_e_i = &big_e_i_v[i];
            // Spec 3.9
            let statement = dlogeq::Statement::<C> {
                public0: &big_e_i.evaluate_zero(),
                generator1: &big_f.evaluate_zero(),
                public1: &big_c_i,
            };
<<<<<<< HEAD

            if !dlogeq::verify(
                &mut transcript.fork(b"dlogeq0", &from.bytes()),
=======
            let witness = dlogeq::Witness {
                x: &e.evaluate_zero(),
            };
            let my_phi_proof = dlogeq::prove(
                &mut rng,
                &mut transcript.forked(b"dlogeq0", &me.bytes()),
>>>>>>> 68d38188
                statement,
                witness,
            );
            big_c_i_points.push(SerializablePoint::<C>::from_projective(&big_c_i));
            big_c_i_v.push(big_c_i);
            my_phi_proofs.push(my_phi_proof);
        }

        // Spec 3.10
        let wait4 = chan.next_waitpoint();
        chan.send_many(wait4, &(&big_c_i_points, &my_phi_proofs));

        // Spec 4.1 + 4.2 + 4.3
        seen.clear();
        seen.put(me);
        let mut big_c_v = vec![];
        for i in 0..N {
            big_c_v.push(big_c_i_v[i]);
        }
        while !seen.full() {
            let (from, (big_c_j_v, their_phi_proofs)): (
                _,
                (Vec<SerializablePoint<C>>, Vec<dlogeq::Proof<C>>),
            ) = chan.recv(wait4).await?;
            if !seen.put(from) {
                continue;
            }
            for i in 0..N {
                let big_e_j_zero = &big_e_j_zero_v[i];
                let big_f = &big_f_v[i];

                let big_c_j = big_c_j_v[i].to_projective();
                let their_phi_proof = &their_phi_proofs[i];

                let statement = dlogeq::Statement::<C> {
                    public0: &big_e_j_zero[from],
                    generator1: &big_f.evaluate_zero(),
                    public1: &big_c_j,
                };

                if !dlogeq::verify(
                    &mut transcript.forked(b"dlogeq0", &from.bytes()),
                    statement,
                    their_phi_proof,
                ) {
                    return Err(ProtocolError::AssertionFailed(format!(
                        "dlogeq proof from {from:?} failed to verify"
                    )));
                }
                big_c_v[i] += big_c_j;
            }
        }
        Ok(ParallelToMultiplicationTaskOutput {
            seen,
            big_e_v,
            big_f_v,
            big_l_v,
            big_c_v,
            a_i_v,
            b_i_v,
        })
    };

    // Spec 4.4
    let (
        l0_v,
        ParallelToMultiplicationTaskOutput {
            mut seen,
            big_e_v,
            big_f_v,
            mut big_l_v,
            big_c_v,
            a_i_v,
            b_i_v,
        },
    ) = futures::future::try_join(multiplication_task, parallel_to_multiplication_task).await?;

    let mut hat_big_c_i_points = vec![];
    let mut hat_big_c_i_v = vec![];
    let mut my_phi_proofs = vec![];
    for i in 0..N {
        // Spec 4.5
        let l0 = l0_v[i];
        let hat_big_c_i = C::ProjectivePoint::generator() * l0;

        // Spec 4.6
        let statement = dlog::Statement::<C> {
            public: &hat_big_c_i,
        };
        let witness = dlog::Witness::<C> { x: &l0 };
        let my_phi_proof = dlog::prove(
            &mut rng,
            &mut transcript.fork(b"dlog2", &me.bytes()),
            statement,
            witness,
        );
        hat_big_c_i_points.push(SerializablePoint::<C>::from_projective(&hat_big_c_i));
        hat_big_c_i_v.push(hat_big_c_i);
        my_phi_proofs.push(my_phi_proof);
    }

    // Spec 4.8
    let wait5 = chan.next_waitpoint();
    chan.send_many(wait5, &(&hat_big_c_i_points, &my_phi_proofs));

    // Spec 4.9
    for i in 0..N {
        let l = &mut l_v[i];
        let l0 = &l0_v[i];
        l.set_zero(*l0);
    }
    let wait6 = chan.next_waitpoint();
    let mut c_i_v = vec![];
    for p in participants.others(me) {
        let mut c_i_j_v = Vec::new();
        for i in 0..N {
            let l = &mut l_v[i];
            let c_i_j: ScalarPrimitive<C> = l.evaluate(&p.scalar::<C>()).into();
            c_i_j_v.push(c_i_j);
        }
        chan.send_private(wait6, p, &c_i_j_v);
    }
    for i in 0..N {
        let l = &mut l_v[i];
        let c_i = l.evaluate(&me.scalar::<C>());
        c_i_v.push(c_i);
    }

    // Spec 5.1 + 5.2 + 5.3
    seen.clear();
    seen.put(me);
    let mut hat_big_c_v = vec![];
    for i in 0..N {
        hat_big_c_v.push(hat_big_c_i_v[i]);
    }

    while !seen.full() {
        let (from, (their_hat_big_c_i_points, their_phi_proofs)): (
            _,
            (Vec<SerializablePoint<C>>, Vec<dlog::Proof<C>>),
        ) = chan.recv(wait5).await?;
        if !seen.put(from) {
            continue;
        }
        for i in 0..N {
            let their_hat_big_c = their_hat_big_c_i_points[i].to_projective();
            let their_phi_proof = &their_phi_proofs[i];

            let statement = dlog::Statement::<C> {
                public: &their_hat_big_c,
            };
            if !dlog::verify(
                &mut transcript.fork(b"dlog2", &from.bytes()),
                statement,
                their_phi_proof,
            ) {
                return Err(ProtocolError::AssertionFailed(format!(
                    "dlog proof from {from:?} failed to verify"
                )));
            }
            hat_big_c_v[i] += &their_hat_big_c;
        }
    }

    for i in 0..N {
        let big_l = &mut big_l_v[i];
        let hat_big_c = &hat_big_c_v[i];
        let big_c = &big_c_v[i];

        // Spec 5.3
        big_l.set_zero(*hat_big_c);

        // Spec 5.4
        if big_l.evaluate_zero() != *big_c {
            return Err(ProtocolError::AssertionFailed(
                "final polynomial doesn't match C value".to_owned(),
            ));
        }
    }

    // Spec 5.5 + 5.6
    seen.clear();
    seen.put(me);
    while !seen.full() {
        let (from, c_j_i_v): (_, Vec<ScalarPrimitive<C>>) = chan.recv(wait6).await?;
        if !seen.put(from) {
            continue;
        }
        for i in 0..N {
            let c_j_i = c_j_i_v[i];
            c_i_v[i] += C::Scalar::from(c_j_i);
        }
    }

    let mut ret = vec![];
    // Spec 5.7
    for i in 0..N {
        let big_l = &big_l_v[i];
        let c_i = &c_i_v[i];
        let a_i = &a_i_v[i];
        let b_i = &b_i_v[i];
        let big_e = &big_e_v[i];
        let big_f = &big_f_v[i];
        let big_c = &big_c_v[i];

        if big_l.evaluate(&me.scalar::<C>()) != C::ProjectivePoint::generator() * c_i {
            return Err(ProtocolError::AssertionFailed(
                "received bad private share of c".to_string(),
            ));
        }
        let big_a = big_e.evaluate_zero().into();
        let big_b = big_f.evaluate_zero().into();
        let big_c = (*big_c).into();

        ret.push((
            TripleShare {
                a: *a_i,
                b: *b_i,
                c: *c_i,
            },
            TriplePub {
                big_a,
                big_b,
                big_c,
                participants: participants.clone().into(),
                threshold,
            },
        ))
    }

    Ok(ret)
}

/// Generate a triple through a multi-party protocol.
///
/// This requires a setup phase to have been conducted with these parties
/// previously.
///
/// The resulting triple will be threshold shared, according to the threshold
/// provided to this function.
pub fn generate_triple<C: CSCurve>(
    participants: &[Participant],
    me: Participant,
    threshold: usize,
) -> Result<impl Protocol<Output = TripleGenerationOutput<C>>, InitializationError> {
    if participants.len() < 2 {
        return Err(InitializationError::BadParameters(format!(
            "participant count cannot be < 2, found: {}",
            participants.len()
        )));
    };
    // Spec 1.1
    if threshold > participants.len() {
        return Err(InitializationError::BadParameters(
            "threshold must be <= participant count".to_string(),
        ));
    }

    let participants = ParticipantList::new(participants).ok_or_else(|| {
        InitializationError::BadParameters("participant list cannot contain duplicates".to_string())
    })?;

    let ctx = Comms::new();
    let fut = do_generation(ctx.clone(), participants, me, threshold);
    Ok(make_protocol(ctx, fut))
}

/// As [`generate_triple`] but for many triples at once
pub fn generate_triple_many<C: CSCurve, const N: usize>(
    participants: &[Participant],
    me: Participant,
    threshold: usize,
) -> Result<impl Protocol<Output = TripleGenerationOutputMany<C>>, InitializationError> {
    if participants.len() < 2 {
        return Err(InitializationError::BadParameters(format!(
            "participant count cannot be < 2, found: {}",
            participants.len()
        )));
    };
    // Spec 1.1
    if threshold > participants.len() {
        return Err(InitializationError::BadParameters(
            "threshold must be <= participant count".to_string(),
        ));
    }

    let participants = ParticipantList::new(participants).ok_or_else(|| {
        InitializationError::BadParameters("participant list cannot contain duplicates".to_string())
    })?;

    let ctx = Comms::new();
    let fut = do_generation_many::<C, N>(ctx.clone(), participants, me, threshold);
    Ok(make_protocol(ctx, fut))
}

#[cfg(test)]
mod test {
    use k256::{ProjectivePoint, Secp256k1};

    use crate::{
        ecdsa::triples::generate_triple,
        participants::ParticipantList,
        protocol::{run_protocol, Participant, Protocol, ProtocolError},
    };

    use super::{generate_triple_many, TripleGenerationOutput, TripleGenerationOutputMany};

    #[test]
    fn test_triple_generation() -> Result<(), ProtocolError> {
        let participants = vec![
            Participant::from(0u32),
            Participant::from(1u32),
            Participant::from(2u32),
        ];
        let threshold = 3;

        #[allow(clippy::type_complexity)]
        let mut protocols: Vec<(
            Participant,
            Box<dyn Protocol<Output = TripleGenerationOutput<Secp256k1>>>,
        )> = Vec::with_capacity(participants.len());

        for &p in &participants {
            let protocol = generate_triple(&participants, p, threshold);
            assert!(protocol.is_ok());
            let protocol = protocol.unwrap();
            protocols.push((p, Box::new(protocol)));
        }

        let result = run_protocol(protocols)?;

        assert!(result.len() == participants.len());
        assert_eq!(result[0].1 .1, result[1].1 .1);
        assert_eq!(result[1].1 .1, result[2].1 .1);

        let triple_pub = result[2].1 .1.clone();

        let participants = vec![result[0].0, result[1].0, result[2].0];
        let triple_shares = vec![
            result[0].1 .0.clone(),
            result[1].1 .0.clone(),
            result[2].1 .0.clone(),
        ];
        let p_list = ParticipantList::new(&participants).unwrap();

        let a = p_list.lagrange::<Secp256k1>(participants[0]) * triple_shares[0].a
            + p_list.lagrange::<Secp256k1>(participants[1]) * triple_shares[1].a
            + p_list.lagrange::<Secp256k1>(participants[2]) * triple_shares[2].a;
        assert_eq!(ProjectivePoint::GENERATOR * a, triple_pub.big_a);

        let b = p_list.lagrange::<Secp256k1>(participants[0]) * triple_shares[0].b
            + p_list.lagrange::<Secp256k1>(participants[1]) * triple_shares[1].b
            + p_list.lagrange::<Secp256k1>(participants[2]) * triple_shares[2].b;
        assert_eq!(ProjectivePoint::GENERATOR * b, triple_pub.big_b);

        let c = p_list.lagrange::<Secp256k1>(participants[0]) * triple_shares[0].c
            + p_list.lagrange::<Secp256k1>(participants[1]) * triple_shares[1].c
            + p_list.lagrange::<Secp256k1>(participants[2]) * triple_shares[2].c;
        assert_eq!(ProjectivePoint::GENERATOR * c, triple_pub.big_c);

        assert_eq!(a * b, c);

        Ok(())
    }

    #[test]
    fn test_triple_generation_many() -> Result<(), ProtocolError> {
        let participants = vec![
            Participant::from(0u32),
            Participant::from(1u32),
            Participant::from(2u32),
        ];
        let threshold = 3;

        #[allow(clippy::type_complexity)]
        let mut protocols: Vec<(
            Participant,
            Box<dyn Protocol<Output = TripleGenerationOutputMany<Secp256k1>>>,
        )> = Vec::with_capacity(participants.len());

        for &p in &participants {
            let protocol = generate_triple_many::<Secp256k1, 1>(&participants, p, threshold);
            assert!(protocol.is_ok());
            let protocol = protocol.unwrap();
            protocols.push((p, Box::new(protocol)));
        }

        let result = run_protocol(protocols)?;

        assert!(result.len() == participants.len());
        assert_eq!(result[0].1[0].1, result[1].1[0].1);
        assert_eq!(result[1].1[0].1, result[2].1[0].1);

        let triple_pub = result[2].1[0].1.clone();

        let participants = vec![result[0].0, result[1].0, result[2].0];
        let triple_shares = vec![
            result[0].1[0].0.clone(),
            result[1].1[0].0.clone(),
            result[2].1[0].0.clone(),
        ];
        let p_list = ParticipantList::new(&participants).unwrap();

        let a = p_list.lagrange::<Secp256k1>(participants[0]) * triple_shares[0].a
            + p_list.lagrange::<Secp256k1>(participants[1]) * triple_shares[1].a
            + p_list.lagrange::<Secp256k1>(participants[2]) * triple_shares[2].a;
        assert_eq!(ProjectivePoint::GENERATOR * a, triple_pub.big_a);

        let b = p_list.lagrange::<Secp256k1>(participants[0]) * triple_shares[0].b
            + p_list.lagrange::<Secp256k1>(participants[1]) * triple_shares[1].b
            + p_list.lagrange::<Secp256k1>(participants[2]) * triple_shares[2].b;
        assert_eq!(ProjectivePoint::GENERATOR * b, triple_pub.big_b);

        let c = p_list.lagrange::<Secp256k1>(participants[0]) * triple_shares[0].c
            + p_list.lagrange::<Secp256k1>(participants[1]) * triple_shares[1].c
            + p_list.lagrange::<Secp256k1>(participants[2]) * triple_shares[2].c;
        assert_eq!(ProjectivePoint::GENERATOR * c, triple_pub.big_c);

        assert_eq!(a * b, c);

        Ok(())
    }
}<|MERGE_RESOLUTION|>--- conflicted
+++ resolved
@@ -82,55 +82,6 @@
     let multiplication_task = {
         let e0 = e.evaluate_zero();
         let f0 = f.evaluate_zero();
-<<<<<<< HEAD
-        multiplication::<C>(ctx, my_confirmation, participants.clone(), me, e0, f0)
-    };
-    let multiplication_task = ctx.spawn(fut);
-
-    // Spec 2.5
-    let wait1 = chan.next_waitpoint();
-    chan.send_many(wait1, &my_confirmation).await;
-
-    // Spec 2.6
-    let statement0 = dlog::Statement::<C> {
-        public: &big_e_i.evaluate_zero(),
-    };
-    let witness0 = dlog::Witness::<C> {
-        x: &e.evaluate_zero(),
-    };
-    let my_phi_proof0 = dlog::prove(
-        &mut rng,
-        &mut transcript.fork(b"dlog0", &me.bytes()),
-        statement0,
-        witness0,
-    );
-    let statement1 = dlog::Statement::<C> {
-        public: &big_f_i.evaluate_zero(),
-    };
-    let witness1 = dlog::Witness::<C> {
-        x: &f.evaluate_zero(),
-    };
-    let my_phi_proof1 = dlog::prove(
-        &mut rng,
-        &mut transcript.fork(b"dlog1", &me.bytes()),
-        statement1,
-        witness1,
-    );
-
-    // Spec 2.7
-    let wait2 = chan.next_waitpoint();
-    {
-        chan.send_many(
-            wait2,
-            &(
-                &big_e_i,
-                &big_f_i,
-                &big_l_i,
-                my_randomizer,
-                my_phi_proof0,
-                my_phi_proof1,
-            ),
-=======
         multiplication::<C>(
             comms.clone(),
             my_confirmation,
@@ -138,7 +89,6 @@
             me,
             e0,
             f0,
->>>>>>> 68d38188
         )
     };
 
@@ -156,55 +106,6 @@
         let wait1 = chan.next_waitpoint();
         chan.send_many(wait1, &my_confirmation);
 
-<<<<<<< HEAD
-    // Spec 3.1 + 3.2
-    let mut seen = ParticipantCounter::new(&participants);
-    seen.put(me);
-    while !seen.full() {
-        let (from, confirmation): (_, HashOutput) = chan.recv(wait1).await?;
-        if !seen.put(from) {
-            continue;
-        }
-        if confirmation != my_confirmation {
-            return Err(ProtocolError::AssertionFailed(format!(
-                "confirmation from {from:?} did not match expectation"
-            )));
-        }
-    }
-
-    // Spec 3.3 + 3.4, and also part of 3.6, 5.3, for summing up the Es, Fs, and Ls.
-    let mut big_e = big_e_i.clone();
-    let mut big_f = big_f_i;
-    let mut big_l = big_l_i;
-    let mut big_e_j_zero = ParticipantMap::new(&participants);
-    seen.clear();
-    seen.put(me);
-    while !seen.full() {
-        let (
-            from,
-            (
-                their_big_e,
-                their_big_f,
-                their_big_l,
-                their_randomizer,
-                their_phi_proof0,
-                their_phi_proof1,
-            ),
-        ): (
-            _,
-            (
-                GroupPolynomial<C>,
-                GroupPolynomial<C>,
-                GroupPolynomial<C>,
-                _,
-                _,
-                _,
-            ),
-        ) = chan.recv(wait2).await?;
-        if !seen.put(from) {
-            continue;
-        }
-=======
         // Spec 2.6
         let statement0 = dlog::Statement::<C> {
             public: &big_e_i.evaluate_zero(),
@@ -214,7 +115,7 @@
         };
         let my_phi_proof0 = dlog::prove(
             &mut rng,
-            &mut transcript.forked(b"dlog0", &me.bytes()),
+            &mut transcript.fork(b"dlog0", &me.bytes()),
             statement0,
             witness0,
         );
@@ -226,11 +127,10 @@
         };
         let my_phi_proof1 = dlog::prove(
             &mut rng,
-            &mut transcript.forked(b"dlog1", &me.bytes()),
+            &mut transcript.fork(b"dlog1", &me.bytes()),
             statement1,
             witness1,
         );
->>>>>>> 68d38188
 
         // Spec 2.7
         let wait2 = chan.next_waitpoint();
@@ -262,7 +162,7 @@
         let mut seen = ParticipantCounter::new(&participants);
         seen.put(me);
         while !seen.full() {
-            let (from, confirmation): (_, Digest) = chan.recv(wait1).await?;
+            let (from, confirmation): (_, HashOutput) = chan.recv(wait1).await?;
             if !seen.put(from) {
                 continue;
             }
@@ -273,33 +173,6 @@
             }
         }
 
-<<<<<<< HEAD
-        let statement0 = dlog::Statement::<C> {
-            public: &their_big_e.evaluate_zero(),
-        };
-        if !dlog::verify(
-            &mut transcript.fork(b"dlog0", &from.bytes()),
-            statement0,
-            &their_phi_proof0,
-        ) {
-            return Err(ProtocolError::AssertionFailed(format!(
-                "dlog proof from {from:?} failed to verify"
-            )));
-        }
-
-        let statement1 = dlog::Statement::<C> {
-            public: &their_big_f.evaluate_zero(),
-        };
-        if !dlog::verify(
-            &mut transcript.fork(b"dlog1", &from.bytes()),
-            statement1,
-            &their_phi_proof1,
-        ) {
-            return Err(ProtocolError::AssertionFailed(format!(
-                "dlog proof from {from:?} failed to verify"
-            )));
-        }
-=======
         // Spec 3.3 + 3.4, and also part of 3.6, 5.3, for summing up the Es, Fs, and Ls.
         let mut big_e = big_e_i.clone();
         let mut big_f = big_f_i;
@@ -341,7 +214,6 @@
                     "polynomial from {from:?} has the wrong length"
                 )));
             }
->>>>>>> 68d38188
 
             if !bool::from(their_big_l.evaluate_zero().is_identity()) {
                 return Err(ProtocolError::AssertionFailed(format!(
@@ -361,8 +233,9 @@
             let statement0 = dlog::Statement::<C> {
                 public: &their_big_e.evaluate_zero(),
             };
+
             if !dlog::verify(
-                &mut transcript.forked(b"dlog0", &from.bytes()),
+                &mut transcript.fork(b"dlog0", &from.bytes()),
                 statement0,
                 &their_phi_proof0,
             ) {
@@ -375,7 +248,7 @@
                 public: &their_big_f.evaluate_zero(),
             };
             if !dlog::verify(
-                &mut transcript.forked(b"dlog1", &from.bytes()),
+                &mut transcript.fork(b"dlog1", &from.bytes()),
                 statement1,
                 &their_phi_proof1,
             ) {
@@ -384,29 +257,11 @@
                 )));
             }
 
-<<<<<<< HEAD
-    // Spec 3.9
-    let statement = dlogeq::Statement::<C> {
-        public0: &big_e_i.evaluate_zero(),
-        generator1: &big_f.evaluate_zero(),
-        public1: &big_c_i,
-    };
-    let witness = dlogeq::Witness {
-        x: &e.evaluate_zero(),
-    };
-    let my_phi_proof = dlogeq::prove(
-        &mut rng,
-        &mut transcript.fork(b"dlogeq0", &me.bytes()),
-        statement,
-        witness,
-    );
-=======
             big_e_j_zero.put(from, their_big_e.evaluate_zero());
             big_e += &their_big_e;
             big_f += &their_big_f;
             big_l += &their_big_l;
         }
->>>>>>> 68d38188
 
         // Spec 3.5 + 3.6
         seen.clear();
@@ -439,18 +294,12 @@
             generator1: &big_f.evaluate_zero(),
             public1: &big_c_i,
         };
-<<<<<<< HEAD
-
-        if !dlogeq::verify(
-            &mut transcript.fork(b"dlogeq0", &from.bytes()),
-=======
         let witness = dlogeq::Witness {
             x: &e.evaluate_zero(),
         };
         let my_phi_proof = dlogeq::prove(
             &mut rng,
-            &mut transcript.forked(b"dlogeq0", &me.bytes()),
->>>>>>> 68d38188
+            &mut transcript.fork(b"dlogeq0", &me.bytes()),
             statement,
             witness,
         );
@@ -484,7 +333,7 @@
             };
 
             if !dlogeq::verify(
-                &mut transcript.forked(b"dlogeq0", &from.bytes()),
+                &mut transcript.fork(b"dlogeq0", &from.bytes()),
                 statement,
                 &their_phi_proof,
             ) {
@@ -733,43 +582,6 @@
         )
     };
 
-<<<<<<< HEAD
-    let mut my_phi_proof0v = vec![];
-    let mut my_phi_proof1v = vec![];
-
-    for i in 0..N {
-        let big_e_i = &big_e_i_v[i];
-        let big_f_i = &big_f_i_v[i];
-        let e = &e_v[i];
-        let f = &f_v[i];
-        // Spec 2.6
-        let statement0 = dlog::Statement::<C> {
-            public: &big_e_i.evaluate_zero(),
-        };
-        let witness0 = dlog::Witness::<C> {
-            x: &e.evaluate_zero(),
-        };
-        let my_phi_proof0 = dlog::prove(
-            &mut rng,
-            &mut transcript.fork(b"dlog0", &me.bytes()),
-            statement0,
-            witness0,
-        );
-        let statement1 = dlog::Statement::<C> {
-            public: &big_f_i.evaluate_zero(),
-        };
-        let witness1 = dlog::Witness::<C> {
-            x: &f.evaluate_zero(),
-        };
-        let my_phi_proof1 = dlog::prove(
-            &mut rng,
-            &mut transcript.fork(b"dlog1", &me.bytes()),
-            statement1,
-            witness1,
-        );
-        my_phi_proof0v.push(my_phi_proof0);
-        my_phi_proof1v.push(my_phi_proof1);
-=======
     struct ParallelToMultiplicationTaskOutput<'a, C: CSCurve> {
         seen: ParticipantCounter<'a>,
         big_e_v: Vec<GroupPolynomial<C>>,
@@ -778,7 +590,6 @@
         big_c_v: Vec<C::ProjectivePoint>,
         a_i_v: Vec<C::Scalar>,
         b_i_v: Vec<C::Scalar>,
->>>>>>> 68d38188
     }
     let parallel_to_multiplication_task = async {
         // Spec 2.5
@@ -802,7 +613,7 @@
             };
             let my_phi_proof0 = dlog::prove(
                 &mut rng,
-                &mut transcript.forked(b"dlog0", &me.bytes()),
+                &mut transcript.fork(b"dlog0", &me.bytes()),
                 statement0,
                 witness0,
             );
@@ -814,7 +625,7 @@
             };
             let my_phi_proof1 = dlog::prove(
                 &mut rng,
-                &mut transcript.forked(b"dlog1", &me.bytes()),
+                &mut transcript.fork(b"dlog1", &me.bytes()),
                 statement1,
                 witness1,
             );
@@ -822,20 +633,6 @@
             my_phi_proof1v.push(my_phi_proof1);
         }
 
-<<<<<<< HEAD
-    // Spec 3.1 + 3.2
-    let mut seen = ParticipantCounter::new(&participants);
-    seen.put(me);
-    while !seen.full() {
-        let (from, confirmation): (_, Vec<HashOutput>) = chan.recv(wait1).await?;
-        if !seen.put(from) {
-            continue;
-        }
-        if confirmation != my_confirmations {
-            return Err(ProtocolError::AssertionFailed(format!(
-                "confirmation from {from:?} did not match expectation"
-            )));
-=======
         // Spec 2.7
         let wait2 = chan.next_waitpoint();
         {
@@ -850,7 +647,6 @@
                     &my_phi_proof1v,
                 ),
             );
->>>>>>> 68d38188
         }
 
         // Spec 2.8
@@ -871,57 +667,6 @@
         let mut a_i_v = vec![];
         let mut b_i_v = vec![];
         for i in 0..N {
-<<<<<<< HEAD
-            let all_commitments = &all_commitments_vec[i];
-            let their_big_e = &their_big_e_v[i];
-            let their_big_f = &their_big_f_v[i];
-            let their_big_l = &their_big_l_v[i];
-            let their_randomizer = &their_randomizers[i];
-            let their_phi_proof0 = &their_phi_proof0_v[i];
-            let their_phi_proof1 = &their_phi_proof1_v[i];
-            if their_big_e.len() != threshold
-                || their_big_f.len() != threshold
-                || their_big_l.len() != threshold
-            {
-                return Err(ProtocolError::AssertionFailed(format!(
-                    "polynomial from {from:?} has the wrong length"
-                )));
-            }
-            if !bool::from(their_big_l.evaluate_zero().is_identity()) {
-                return Err(ProtocolError::AssertionFailed(format!(
-                    "L(0) from {from:?} is not 0"
-                )));
-            }
-            if !all_commitments[from].check(
-                &(&their_big_e, &their_big_f, &their_big_l),
-                their_randomizer,
-            ) {
-                return Err(ProtocolError::AssertionFailed(format!(
-                    "commitment from {from:?} did not match revealed F"
-                )));
-            }
-            let statement0 = dlog::Statement::<C> {
-                public: &their_big_e.evaluate_zero(),
-            };
-            if !dlog::verify(
-                &mut transcript.fork(b"dlog0", &from.bytes()),
-                statement0,
-                their_phi_proof0,
-            ) {
-                return Err(ProtocolError::AssertionFailed(format!(
-                    "dlog proof from {from:?} failed to verify"
-                )));
-            }
-
-            let statement1 = dlog::Statement::<C> {
-                public: &their_big_f.evaluate_zero(),
-            };
-            if !dlog::verify(
-                &mut transcript.fork(b"dlog1", &from.bytes()),
-                statement1,
-                their_phi_proof1,
-            ) {
-=======
             let e = &e_v[i];
             let f = &f_v[i];
             let a_i = e.evaluate(&me.scalar::<C>());
@@ -934,12 +679,11 @@
         let mut seen = ParticipantCounter::new(&participants);
         seen.put(me);
         while !seen.full() {
-            let (from, confirmation): (_, Vec<Digest>) = chan.recv(wait1).await?;
+            let (from, confirmation): (_, Vec<HashOutput>) = chan.recv(wait1).await?;
             if !seen.put(from) {
                 continue;
             }
             if confirmation != my_confirmations {
->>>>>>> 68d38188
                 return Err(ProtocolError::AssertionFailed(format!(
                     "confirmation from {from:?} did not match expectation"
                 )));
@@ -1018,7 +762,7 @@
                     public: &their_big_e.evaluate_zero(),
                 };
                 if !dlog::verify(
-                    &mut transcript.forked(b"dlog0", &from.bytes()),
+                    &mut transcript.fork(b"dlog0", &from.bytes()),
                     statement0,
                     their_phi_proof0,
                 ) {
@@ -1031,7 +775,7 @@
                     public: &their_big_f.evaluate_zero(),
                 };
                 if !dlog::verify(
-                    &mut transcript.forked(b"dlog1", &from.bytes()),
+                    &mut transcript.fork(b"dlog1", &from.bytes()),
                     statement1,
                     their_phi_proof1,
                 ) {
@@ -1047,31 +791,6 @@
                 big_l_v[i] += their_big_l;
             }
         }
-<<<<<<< HEAD
-        // Spec 3.8
-        let big_c_i = big_f.evaluate_zero() * e.evaluate_zero();
-        let big_e_i = &big_e_i_v[i];
-        // Spec 3.9
-        let statement = dlogeq::Statement::<C> {
-            public0: &big_e_i.evaluate_zero(),
-            generator1: &big_f.evaluate_zero(),
-            public1: &big_c_i,
-        };
-        let witness = dlogeq::Witness {
-            x: &e.evaluate_zero(),
-        };
-        let my_phi_proof = dlogeq::prove(
-            &mut rng,
-            &mut transcript.fork(b"dlogeq0", &me.bytes()),
-            statement,
-            witness,
-        );
-        big_c_i_points.push(SerializablePoint::<C>::from_projective(&big_c_i));
-        big_c_i_v.push(big_c_i);
-        my_phi_proofs.push(my_phi_proof);
-    }
-=======
->>>>>>> 68d38188
 
         // Spec 3.5 + 3.6
         seen.clear();
@@ -1118,18 +837,12 @@
                 generator1: &big_f.evaluate_zero(),
                 public1: &big_c_i,
             };
-<<<<<<< HEAD
-
-            if !dlogeq::verify(
-                &mut transcript.fork(b"dlogeq0", &from.bytes()),
-=======
             let witness = dlogeq::Witness {
                 x: &e.evaluate_zero(),
             };
             let my_phi_proof = dlogeq::prove(
                 &mut rng,
-                &mut transcript.forked(b"dlogeq0", &me.bytes()),
->>>>>>> 68d38188
+                &mut transcript.fork(b"dlogeq0", &me.bytes()),
                 statement,
                 witness,
             );
@@ -1171,7 +884,7 @@
                 };
 
                 if !dlogeq::verify(
-                    &mut transcript.forked(b"dlogeq0", &from.bytes()),
+                    &mut transcript.fork(b"dlogeq0", &from.bytes()),
                     statement,
                     their_phi_proof,
                 ) {
