--- conflicted
+++ resolved
@@ -31,13 +31,9 @@
 pub use mpc_interface::*;
 pub use participants::{generate_participants, generate_participants_with_random_ids};
 pub use presign::ecdsa_generate_rerandpresig_args;
-<<<<<<< HEAD
 pub use protocol::{run_protocol, run_protocol_and_take_snapshots, run_two_party_protocol};
 pub use sign::{check_one_coordinator_output, run_sign};
 pub use snapshot::ProtocolSnapshot;
-=======
-pub use run_protocol::{run_protocol, run_two_party_protocol};
-pub use sign::{check_one_coordinator_output, run_sign};
 
 /// Checks that the list contains all None but one element
 /// and verifies such element belongs to the coordinator
@@ -52,5 +48,4 @@
     let mut bytes: [u8; 32] = [0u8; 32];
     rng.fill_bytes(&mut bytes);
     bytes
-}
->>>>>>> 56654e3b
+}