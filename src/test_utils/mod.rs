#![allow(
    clippy::panic,
    clippy::missing_panics_doc,
    clippy::unwrap_used,
    clippy::cast_possible_truncation
)]

mod dkg;
mod mockrng;
mod participants;
mod presign;
mod protocol;
mod sign;
<<<<<<< HEAD
mod snapshot;
=======
pub mod test_generators;
>>>>>>> d15c9e15

use crate::errors::ProtocolError;
use crate::participants::Participant;
use crate::protocol::Protocol;
use crate::KeygenOutput;
use rand_core::CryptoRngCore;

/// Type representing DKG output keys
pub type GenOutput<C> = Vec<(Participant, KeygenOutput<C>)>;
/// Type representing DKG output protocols runs
pub type GenProtocol<C> = Vec<(Participant, Box<dyn Protocol<Output = C>>)>;
/// Type for a deterministic RNG
pub use mockrng::MockCryptoRng;

pub use dkg::{assert_public_key_invariant, run_keygen, run_refresh, run_reshare};
pub use participants::{generate_participants, generate_participants_with_random_ids};
pub use presign::ecdsa_generate_rerandpresig_args;
pub use protocol::{run_protocol, run_protocol_and_take_snapshots, run_two_party_protocol};
pub use sign::{check_one_coordinator_output, run_sign};
<<<<<<< HEAD
pub use snapshot::ProtocolSnapshot;
=======
pub use test_generators::*;
>>>>>>> d15c9e15

/// Checks that the list contains all None but one element
/// and verifies such element belongs to the coordinator
pub fn one_coordinator_output<ProtocolOutput: Clone>(
    all_sigs: Vec<(Participant, Option<ProtocolOutput>)>,
    coordinator: Participant,
) -> Result<ProtocolOutput, ProtocolError> {
    check_one_coordinator_output(all_sigs, coordinator)
}

pub fn random_32_bytes(rng: &mut impl CryptoRngCore) -> [u8; 32] {
    let mut bytes: [u8; 32] = [0u8; 32];
    rng.fill_bytes(&mut bytes);
    bytes
}<|MERGE_RESOLUTION|>--- conflicted
+++ resolved
@@ -11,11 +11,8 @@
 mod presign;
 mod protocol;
 mod sign;
-<<<<<<< HEAD
 mod snapshot;
-=======
 pub mod test_generators;
->>>>>>> d15c9e15
 
 use crate::errors::ProtocolError;
 use crate::participants::Participant;
@@ -35,11 +32,8 @@
 pub use presign::ecdsa_generate_rerandpresig_args;
 pub use protocol::{run_protocol, run_protocol_and_take_snapshots, run_two_party_protocol};
 pub use sign::{check_one_coordinator_output, run_sign};
-<<<<<<< HEAD
 pub use snapshot::ProtocolSnapshot;
-=======
 pub use test_generators::*;
->>>>>>> d15c9e15
 
 /// Checks that the list contains all None but one element
 /// and verifies such element belongs to the coordinator
