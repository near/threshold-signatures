--- conflicted
+++ resolved
@@ -55,11 +55,7 @@
     #[error("the constructed signing key is null")]
     MalformedSigningKey,
 
-<<<<<<< HEAD
-    #[cfg(any(test, feature = "benchmarking"))]
-=======
     #[cfg(feature = "test-utils")]
->>>>>>> f1c517da
     #[error("Expected exactly one output that belongs only to the coordinator")]
     MismatchCoordinatorOutput,
 
