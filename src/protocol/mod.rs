--- conflicted
+++ resolved
@@ -9,84 +9,10 @@
 pub(crate) mod helpers;
 pub(crate) mod internal;
 
-<<<<<<< HEAD
 use std::collections::HashMap;
 
-use ::serde::{Deserialize, Serialize};
-use errors::ProtocolError;
-
-use crate::crypto::ciphersuite::{BytesOrder, Ciphersuite};
-use frost_core::serialization::SerializableScalar;
-use frost_core::{Identifier, Scalar};
-
-#[cfg(feature = "benchmarking")]
-use crate::benchmarking_utils::io::encode_in_file;
-
-/// Represents a participant in the protocol.
-///
-/// Each participant should be uniquely identified by some number, which this
-/// struct holds. In our case, we use a `u32`, which is enough for billions of
-/// participants. That said, you won't actually be able to make the protocols
-/// work with billions of users.
-#[derive(Debug, Clone, Copy, PartialEq, Eq, PartialOrd, Ord, Serialize, Deserialize, Hash)]
-pub struct Participant(u32);
-
-impl Participant {
-    #[cfg(feature = "benchmarking")]
-    pub const BYTES_LEN: usize = 4;
-
-    #[cfg(feature = "benchmarking")]
-    /// Return this participant as little endian bytes.
-    pub fn from_le_bytes(bytes: [u8; 4]) -> Self {
-        Self(u32::from_le_bytes(bytes))
-    }
-
-    /// Return this participant as little endian bytes.
-    pub fn bytes(&self) -> [u8; 4] {
-        self.0.to_le_bytes()
-    }
-
-    /// Return the scalar associated with this participant.
-    // Allowing as there is no panic here
-    #[allow(clippy::missing_panics_doc)]
-    pub fn scalar<C: Ciphersuite>(&self) -> Scalar<C> {
-        let mut bytes = [0u8; 32];
-        let id = u64::from(self.0) + 1;
-
-        match C::bytes_order() {
-            BytesOrder::BigEndian => bytes[24..].copy_from_slice(&id.to_be_bytes()),
-            BytesOrder::LittleEndian => bytes[..8].copy_from_slice(&id.to_le_bytes()),
-        }
-
-        // transform the bytes into a scalar and fails if Scalar
-        // is not in the range [0, order - 1]
-        let scalar = SerializableScalar::<C>::deserialize(&bytes).expect("Cannot be zero");
-        scalar.0
-    }
-
-    /// Returns a Frost identifier used in the frost library
-    pub fn to_identifier<C: Ciphersuite>(&self) -> Result<Identifier<C>, ProtocolError> {
-        let id = self.scalar::<C>();
-        // creating an identifier as required by the syntax of frost_core
-        Identifier::new(id).map_err(|_| ProtocolError::IdentityElement)
-    }
-}
-
-impl From<Participant> for u32 {
-    fn from(p: Participant) -> Self {
-        p.0
-    }
-}
-
-impl From<u32> for Participant {
-    fn from(x: u32) -> Self {
-        Self(x)
-    }
-}
-=======
 use crate::errors::ProtocolError;
 use crate::participants::Participant;
->>>>>>> 31bf4db4
 
 /// Represents the data making up a message.
 ///
@@ -138,7 +64,6 @@
 
     /// Inform the protocol of a new message.
     fn message(&mut self, from: Participant, data: MessageData);
-<<<<<<< HEAD
 }
 
 #[cfg(feature = "benchmarking")]
@@ -146,118 +71,4 @@
 /// and encodes a message as <receiver message> in raw bytes
 fn write_in_file(from: Participant, to: Participant, message: &[u8]) -> Result<(), ProtocolError> {
     encode_in_file(from, to, message).map_err(|e| ProtocolError::Other(e.to_string()))
-}
-
-/// Run a protocol to completion, synchronously.
-///
-/// This works by executing each participant in order.
-///
-/// The reason this function exists is as a convenient testing utility.
-/// In practice each protocol participant is likely running on a different machine,
-/// and so orchestrating the protocol would happen differently.
-pub fn run_protocol<T>(
-    mut ps: Vec<(Participant, Box<dyn Protocol<Output = T>>)>,
-) -> Result<Vec<(Participant, T)>, ProtocolError> {
-    let indices: HashMap<Participant, usize> =
-        ps.iter().enumerate().map(|(i, (p, _))| (*p, i)).collect();
-
-    let size = ps.len();
-    let mut out = Vec::with_capacity(size);
-    while out.len() < size {
-        for i in 0..size {
-            while {
-                let action = ps[i].1.poke()?;
-                match action {
-                    Action::Wait => false,
-                    Action::SendMany(m) => {
-                        for j in 0..size {
-                            if i == j {
-                                continue;
-                            }
-                            let from = ps[i].0;
-
-                            #[cfg(feature = "benchmarking")]
-                            write_in_file(from, ps[j].0, &m)?;
-
-                            ps[j].1.message(from, m.clone());
-                        }
-                        true
-                    }
-                    Action::SendPrivate(to, m) => {
-                        let from = ps[i].0;
-
-                        #[cfg(feature = "benchmarking")]
-                        write_in_file(from, to, &m)?;
-
-                        ps[indices[&to]].1.message(from, m);
-                        true
-                    }
-                    Action::Return(r) => {
-                        out.push((ps[i].0, r));
-                        false
-                    }
-                }
-            } {}
-        }
-    }
-
-    Ok(out)
-}
-
-#[cfg(test)]
-pub mod test {
-    use std::fmt;
-
-    use crate::protocol::{errors::ProtocolError, Action, Participant, Protocol};
-
-    /// Like [`run_protocol()`], except for just two parties.
-    ///
-    /// This is more useful for testing two party protocols with assymetric results,
-    /// since the return types for the two protocols can be different.
-    pub fn run_two_party_protocol<T0: fmt::Debug, T1: fmt::Debug>(
-        p0: Participant,
-        p1: Participant,
-        prot0: &mut dyn Protocol<Output = T0>,
-        prot1: &mut dyn Protocol<Output = T1>,
-    ) -> Result<(T0, T1), ProtocolError> {
-        let mut active0 = true;
-
-        let mut out0 = None;
-        let mut out1 = None;
-
-        while out0.is_none() || out1.is_none() {
-            if active0 {
-                let action = prot0.poke()?;
-                match action {
-                    Action::Wait => active0 = false,
-                    Action::SendMany(m) => prot1.message(p0, m),
-                    Action::SendPrivate(to, m) if to == p1 => {
-                        prot1.message(p0, m);
-                    }
-                    Action::Return(out) => out0 = Some(out),
-                    // Ignore other actions, which means sending private messages to other people.
-                    Action::SendPrivate(..) => {}
-                }
-            } else {
-                let action = prot1.poke()?;
-                match action {
-                    Action::Wait => active0 = true,
-                    Action::SendMany(m) => prot0.message(p1, m),
-                    Action::SendPrivate(to, m) if to == p0 => {
-                        prot0.message(p1, m);
-                    }
-                    Action::Return(out) => out1 = Some(out),
-                    // Ignore other actions, which means sending private messages to other people.
-                    Action::SendPrivate(..) => {}
-                }
-            }
-        }
-
-        Ok((
-            out0.ok_or_else(|| ProtocolError::Other("out0 is None".to_string()))?,
-            out1.ok_or_else(|| ProtocolError::Other("out1 is None".to_string()))?,
-        ))
-    }
-=======
->>>>>>> 31bf4db4
 }