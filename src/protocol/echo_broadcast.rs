use crate::participants::{ParticipantCounter, ParticipantList, ParticipantMap};
use crate::protocol::ProtocolError;
use crate::protocol::{
    internal::{SharedChannel, Waitpoint},
    Participant,
};
use serde::{de::DeserializeOwned, Deserialize, Serialize};

/// This structure is essential for the reliable broadcast protocol
/// Send is used in the first phase, Echo in the second, and Ready
/// in the third.
#[derive(Clone, Debug, PartialEq, Eq, Serialize, Deserialize)]
pub enum MessageType<T> {
    Send(T),
    Echo(T),
    Ready(T),
}

/// A homemade sturcture that allows counting the number of
/// votes gathered during the reliable-broadcast protocol
/// only requiring from votes to have trait `PartialEq`
#[derive(Clone)]
struct CounterList<T> {
    list: Vec<(T, usize)>,
}

impl<T: PartialEq> CounterList<T> {
    fn new() -> Self {
        Self { list: Vec::new() }
    }

    fn insert_or_increase_counter(&mut self, item: T) {
        if let Some((_, count)) = self.list.iter_mut().find(|(e, _)| *e == item) {
            *count += 1;
        } else {
            self.list.push((item, 1));
        }
    }

    fn get(&self, item: &T) -> Option<usize> {
        self.list
            .iter()
            .find(|(e, _)| e == item)
            .map(|(_, count)| *count)
    }

    fn get_sum_counters(&self) -> usize {
        let mut sum = 0;
        for (_, cnt) in &self.list {
            sum += cnt;
        }
        sum
    }

    fn iter(&self) -> std::slice::Iter<'_, (T, usize)> {
        self.list.iter()
    }
}

/// Outputs the necessary Echo-Broadcast thresholds based on the
/// total number of participants. The  threshold in echo-broadcast
/// should be exceeded to continue with the next phase (it is not
/// sufficient to only hit the threshold but this should be exceeded).
/// The threshold are taken from the book:
/// "Introduction to Reliable and Secure Distributed Programming,
/// by C. Cachin, R. Guerraoui, and L. Rodrigues"
fn echo_ready_thresholds(n: usize) -> (usize, usize) {
    // case where no malicious parties are assumed: when n <= 3/
    // In this case the echo and ready thresholds are both 0
    // later we compare if we have collected more votes than these thresholds
    if n <= 3 {
        return (0, 0);
    }
    // we should always have n >= 3*threshold + 1
    let broadcast_threshold = (n - 1) / 3;
    let echo_threshold = (n + broadcast_threshold) / 2;
    (echo_threshold, broadcast_threshold)
}

/// This reliable broadcast function is the echo-broadcast protocol from the sender side.
/// It broadcasts some data in a vote
pub fn reliable_broadcast_send<T>(
    chan: &SharedChannel,
    wait: Waitpoint,
    participants: &ParticipantList,
    me: Participant,
    data: T,
) -> Result<MessageType<T>, ProtocolError>
where
    T: Serialize,
{
    let vote = MessageType::Send(data);
    let sid = participants.index(me)?;
    // Send vote to all participants but for myself
    chan.send_many(wait, &(&sid, &vote))?;
    // the vote is returned to be taken into consideration as received
    Ok(vote)
}

/// This reliable broadcast function is the echo-broadcast protocol from the sender side.
///
/// It broadcasts a vote of type `MessageType::Send` and expects that the output
/// of the broadcasts be the same as the input vote.
/// `Reliable_broadcast_receive_all` is expected to be called right after `reliable_broadcast_send`.
#[allow(clippy::too_many_lines)]
pub async fn reliable_broadcast_receive_all<'a, T>(
    chan: &SharedChannel,
    wait: Waitpoint,
    participants: &'a ParticipantList,
    me: Participant,
    send_vote: MessageType<T>,
) -> Result<ParticipantMap<'a, T>, ProtocolError>
where
    T: Serialize + Clone + DeserializeOwned + PartialEq,
{
    let n = participants.len();
    let (echo_t, ready_t) = echo_ready_thresholds(n);

    let mut vote_output = ParticipantMap::new(participants);

    // first dimension determines the session
    // second dimension contains the counter for the received data
    let mut data_echo = vec![CounterList::new(); n];
    let mut data_ready = vec![CounterList::new(); n];

    // first dimension determines the session
    // second dimension helps prevent duplication: correct processes should deliver at most one message
    let mut seen_echo = vec![ParticipantCounter::new(participants); n];
    let mut seen_ready = vec![ParticipantCounter::new(participants); n];

    let mut finish_send = vec![false; n];
    let mut finish_echo = vec![false; n];
    let mut finish_amplification = vec![false; n];
    let mut finish_ready = vec![false; n];

    // receive simulated vote
<<<<<<< HEAD
    let mut from = *me;
    let mut sid = participants.index(me)?;
=======
    let mut from = me;
    let mut sid = participants.index(me);
>>>>>>> 6cbecad1
    let mut vote = match send_vote {
        MessageType::Send(_) => send_vote.clone(),
        _ => {
            return Err(ProtocolError::AssertionFailed(
                "Function
            reliable_broadcast_receive_all MUST take a vote of
            type send_vote as input"
                    .to_string(),
            ))
        }
    };
    let mut is_simulated_vote = true;

    loop {
        // Am I handling a simulated vote sent by me to myself?
        if !is_simulated_vote {
            // The recv should be failure-free
            // This translates to ignoring the received message when deemed wrong
            // types of the received answers are (Participant, (usize, MessageType))
            match chan.recv(wait).await {
                Ok(value) => (from, (sid, vote)) = value,
                _ => continue,
            };
        }

        is_simulated_vote = false;

        match vote.clone() {
            // Receive send vote then echo to everybody
            MessageType::Send(data) => {
                // If the sender is not the one identified by the session id (sid)
                // or if the sender have already delivered a MessageType::Send message
                // then skip.
                // The second condition prevents a malicious party starting the protocol
                // on behalf on somebody else
<<<<<<< HEAD
                if finish_send[sid] || sid != participants.index(&from)? {
=======
                if finish_send[sid] || sid != participants.index(from) {
>>>>>>> 6cbecad1
                    continue;
                }
                vote = MessageType::Echo(data);
                // upon receiving a send message, echo it
                chan.send_many(wait, &(&sid, &vote))?;
                finish_send[sid] = true;

                // simulate an echo vote sent by me
                is_simulated_vote = true;
                from = me;
            }
            // Receive send vote then echo to everybody
            MessageType::Echo(data) => {
                // skip if I received echo message from the sender in a specific session (sid)
                // or if I had already passed to the ready phase in this same session
                if !seen_echo[sid].put(from) || finish_echo[sid] {
                    continue;
                }
                // insert or increment the number of collected echo of a specific vote
                data_echo[sid].insert_or_increase_counter(data.clone());

                // upon gathering strictly more than (n+f)/2 votes
                // for a result, deliver Ready.
                if data_echo[sid].get(&data).ok_or_else(|| {
                    ProtocolError::Other("Missing element in CounterList".to_string())
                })? > echo_t
                {
                    vote = MessageType::Ready(data);
                    chan.send_many(wait, &(&sid, &vote))?;
                    // state that the echo phase for session id (sid) is done
                    finish_echo[sid] = true;

                    // simulate a ready vote sent by me
                    is_simulated_vote = true;
                    from = me;
                }
                // suppose you receive not enough echo votes but the amount of votes
                // left to receive is not sufficient to proceed to the ready phase
                // then deduce that the sender is malicious and stop
                // this is better than letting the timeout stop the process.
                // This check has to be done after counting the simulated value.
                else if !finish_amplification[sid] {
                    // calculate the total number of echos already collected
                    let received_echo_cnt = data_echo[sid].get_sum_counters();
                    // calculate the number of echo to be received
                    let non_received_echo_cnt = n - received_echo_cnt;
                    // iterate over the data_echo[sid] array
                    let mut is_enough = false;
                    for (_, cnt) in data_echo[sid].iter() {
                        // verify whether there is enough votes in at
                        // least one slot to exceed the threshold
                        if cnt + non_received_echo_cnt > echo_t {
                            is_enough = true;
                            break;
                        }
                    }

                    // if not enough echo votes left for hitting the threshold
                    // then we know that the sender is malicious
                    if !is_enough {
                        return Err(ProtocolError::AssertionFailed(format!(
                            "The original sender in session {sid:?} is malicious!
                            Could not collect enough echo votes to meet the threshold"
                        )));
                    }
                }
            }
            MessageType::Ready(data) => {
                // skip if I received ready message from the sender in session sid
                if !seen_ready[sid].put(from) || finish_ready[sid] {
                    continue;
                }

                // insert or increment the number of collected ready of a specific vote
                data_ready[sid].insert_or_increase_counter(data.clone());

                // upon gathering strictly more than f votes
                // and if I haven't already amplified ready vote in session sid then
                // proceed to amplification of the ready message
                if data_ready[sid].get(&data).ok_or_else(|| {
                    ProtocolError::Other("Missing element in CounterList".to_string())
                })? > ready_t
                    && !finish_amplification[sid]
                {
                    vote = MessageType::Ready(data.clone());
                    chan.send_many(wait, &(&sid, &vote))?;
                    finish_amplification[sid] = true;

                    // simulate a ready vote sent by me
                    is_simulated_vote = true;
                    from = me;
                }
                if data_ready[sid].get(&data).ok_or_else(|| {
                    ProtocolError::Other("Missing element in CounterList".to_string())
                })? > 2 * ready_t
                {
                    // skip all types of messages sent for session sid from now on
                    finish_send[sid] = true;
                    finish_echo[sid] = true;
                    finish_ready[sid] = true;

                    // return a map of participant data
                    let p = participants
                        .get_participant(sid)
                        .ok_or_else(|| ProtocolError::Other("Missing participant".to_string()))?;
                    // make a list of data and return them
                    vote_output.put(p, data.clone());

                    // Output error if the received vote after broadcast is not
                    // the same as the one originally sent
                    if sid == participants.index(me)? && MessageType::Send(data) != send_vote {
                        return Err(ProtocolError::AssertionFailed(
                            "Too many malicious parties, way above the assumed threshold:
                            The message output after the broadcast protocol is not the same as
                            the one originally sent by me"
                                .to_string(),
                        ));
                    }

                    // if all the ready slots are set to true
                    // then all sessions have ended successfully
                    // we can thus output that the n instances of the broadcast protocols have succeeded
                    if finish_ready.iter().all(|&x| x) {
                        return Ok(vote_output);
                    }
                }
            }
        }
    }
}

/// The reliable echo-broadcast protocol that party me is supposed
/// to run with all the other parties
pub async fn do_broadcast<'a, T>(
    chan: &mut SharedChannel,
    participants: &'a ParticipantList,
    me: Participant,
    data: T,
) -> Result<ParticipantMap<'a, T>, ProtocolError>
where
    T: Serialize + Clone + DeserializeOwned + PartialEq,
{
    let wait_broadcast = chan.next_waitpoint();
    let send_vote = reliable_broadcast_send(chan, wait_broadcast, participants, me, data)?;
    let vote_list =
        reliable_broadcast_receive_all(chan, wait_broadcast, participants, me, send_vote).await?;
    Ok(vote_list)
}

#[cfg(test)]
mod test {
    use super::*;
    use crate::protocol::internal::{make_protocol, Comms};
    use crate::protocol::{run_protocol, Protocol, ProtocolError};
    use crate::test::generate_participants;
    use std::error::Error;

    /// This function is similar to `do_broadcast` except it is tailored to
    /// consume the inputs instead of borrowing and become suitable for `make_protocol`
    /// function
    async fn do_broadcast_consume(
        mut chan: SharedChannel,
        participants: ParticipantList,
        me: Participant,
        data: bool,
    ) -> Result<Vec<bool>, ProtocolError> {
        let wait_broadcast = chan.next_waitpoint();
        let send_vote = reliable_broadcast_send(&chan, wait_broadcast, &participants, me, data)?;
        let vote_list =
            reliable_broadcast_receive_all(&chan, wait_broadcast, &participants, me, send_vote)
                .await?;
        let vote_list = vote_list.into_vec_or_none().unwrap();
        Ok(vote_list)
    }

    fn do_broadcast_honest(
        participants: &[Participant],
        me: Participant,
        data: bool,
    ) -> Result<impl Protocol<Output = Vec<bool>>, ProtocolError> {
        let participants = ParticipantList::new(participants).unwrap();

        if !participants.contains(me) {
            return Err(ProtocolError::AssertionFailed(
                "Does not contain me".to_string(),
            ));
        }
        let comms = Comms::new();
        let chan = comms.shared_channel();
        let fut = do_broadcast_consume(chan, participants, me, data);

        Ok(make_protocol(comms, fut))
    }

    /// All participants are assumed to be honest here
    fn broadcast_honest(
        participants: &[Participant],
        votes: &[bool],
    ) -> Result<Vec<(Participant, Vec<bool>)>, ProtocolError> {
        assert_eq!(participants.len(), votes.len());

        let mut protocols: Vec<(_, Box<dyn Protocol<Output = Vec<bool>>>)> =
            Vec::with_capacity(participants.len());

        for (p, b) in participants.iter().zip(votes.iter()) {
            let protocol = do_broadcast_honest(participants, *p, *b)?;
            protocols.push((*p, Box::new(protocol)));
        }

        let result = run_protocol(protocols)?;
        Ok(result)
    }

    async fn do_broadcast_dishonest_consume_version_1(
        mut chan: SharedChannel,
        participants: ParticipantList,
        me: Participant,
    ) -> Result<Vec<bool>, ProtocolError> {
        let wait_broadcast = chan.next_waitpoint();
<<<<<<< HEAD
        let sid = participants.index(&me)?;
=======
        let sid = participants.index(me);
>>>>>>> 6cbecad1

        // malicious reliable broadcast send
        let vote_true = MessageType::Send(true);
        let vote_false = MessageType::Send(false);

        for (cnt, p) in participants.others(me).enumerate() {
            if cnt >= participants.len() / 2 {
                chan.send_private(wait_broadcast, p, &(&sid, &vote_false))?;
            } else {
                chan.send_private(wait_broadcast, p, &(&sid, &vote_true))?;
            }
        }

        let vote_list =
            reliable_broadcast_receive_all(&chan, wait_broadcast, &participants, me, vote_false)
                .await?;
        let vote_list = vote_list.into_vec_or_none().unwrap();
        Ok(vote_list)
    }

    async fn do_broadcast_dishonest_consume_version_2(
        mut chan: SharedChannel,
        participants: ParticipantList,
        me: Participant,
    ) -> Result<Vec<bool>, ProtocolError> {
        let wait_broadcast = chan.next_waitpoint();
<<<<<<< HEAD
        let sid = participants.index(&me)?;
=======
        let sid = participants.index(me);
>>>>>>> 6cbecad1

        // malicious reliable broadcast send
        let vote_true = MessageType::Send(true);
        let vote_false = MessageType::Send(false);

        for (cnt, p) in participants.others(me).enumerate() {
            if cnt >= participants.len() / 2 {
                chan.send_private(wait_broadcast, p, &(&sid, &vote_false))?;
            } else {
                chan.send_private(wait_broadcast, p, &(&sid, &vote_true))?;
            }
        }

        let vote_list =
            reliable_broadcast_receive_all(&chan, wait_broadcast, &participants, me, vote_true)
                .await?;
        let vote_list = vote_list.into_vec_or_none().unwrap();
        Ok(vote_list)
    }

    fn do_broadcast_dishonest<F, Fut>(
        participants: &[Participant],
        me: Participant,
        do_broadcast_dishonest_consume: F,
    ) -> Result<impl Protocol<Output = Vec<bool>>, ProtocolError>
    where
        F: FnOnce(SharedChannel, ParticipantList, Participant) -> Fut,
        Fut: futures::Future<Output = Result<Vec<bool>, ProtocolError>> + Send + 'static,
    {
        // the idea is that the dishonest party is going to send one 2 true and two false
        let participants = ParticipantList::new(participants).unwrap();

        if !participants.contains(me) {
            return Err(ProtocolError::AssertionFailed(
                "Does not contain me".to_string(),
            ));
        }
        let comms = Comms::new();
        let chan = comms.shared_channel();

        let fut = do_broadcast_dishonest_consume(chan, participants, me);

        Ok(make_protocol(comms, fut))
    }

<<<<<<< HEAD
    fn broadcast_dishonest<F, Fut>(
=======
    #[allow(clippy::type_complexity)]
    fn broadcast_dishonest_v1(
        honest_participants: &[Participant],
        dishonest_participant: Participant,
        honest_votes: &[bool],
    ) -> Result<Vec<(Participant, Vec<bool>)>, Box<dyn Error>> {
        assert_eq!(honest_participants.len(), honest_votes.len());

        let mut participants = honest_participants.to_vec();
        participants.push(dishonest_participant);

        let mut protocols: Vec<(Participant, Box<dyn Protocol<Output = Vec<bool>>>)> =
            Vec::with_capacity(participants.len());

        // we run the protocol for all honest parties
        for (p, b) in honest_participants.iter().zip(honest_votes.iter()) {
            let protocol = do_broadcast_honest(&participants, *p, *b)?;
            protocols.push((*p, Box::new(protocol)));
        }

        // we run the protocol for the dishonest party
        let protocol = do_broadcast_dishonest_v1(&participants, dishonest_participant)?;

        protocols.push((dishonest_participant, Box::new(protocol)));

        let result = run_protocol(protocols)?;
        Ok(result)
    }

    #[allow(clippy::type_complexity)]
    fn broadcast_dishonest_v2(
>>>>>>> 6cbecad1
        honest_participants: &[Participant],
        dishonest_participant: Participant,
        honest_votes: &[bool],
        do_broadcast_dishonest_consume: F,
    ) -> Result<Vec<(Participant, Vec<bool>)>, ProtocolError>
    where
        F: FnOnce(SharedChannel, ParticipantList, Participant) -> Fut + 'static,
        Fut: futures::Future<Output = Result<Vec<bool>, ProtocolError>> + Send + 'static,
    {
        assert_eq!(honest_participants.len(), honest_votes.len());

        let mut participants = honest_participants.to_vec();
        participants.push(dishonest_participant);

        let mut protocols: Vec<(_, Box<dyn Protocol<Output = Vec<bool>>>)> =
            Vec::with_capacity(participants.len());

        // we run the protocol for all honest parties
        for (p, b) in honest_participants.iter().zip(honest_votes.iter()) {
            let protocol = do_broadcast_honest(&participants, *p, *b)?;
            protocols.push((*p, Box::new(protocol)));
        }

        // we run the protocol for the dishonest party
<<<<<<< HEAD
        let protocol = do_broadcast_dishonest(
            &participants,
            *dishonest_participant,
            do_broadcast_dishonest_consume,
        )?;
=======
        let protocol = do_broadcast_dishonest_v2(&participants, dishonest_participant)?;
>>>>>>> 6cbecad1

        protocols.push((dishonest_participant, Box::new(protocol)));

        let result = run_protocol(protocols)?;
        Ok(result)
    }

    #[test]
    fn test_five_honest_participants() -> Result<(), Box<dyn Error>> {
        let participants = generate_participants(5);

        let mut votes = vec![true, true, true, true, true];

        // change everytime a party voting false
        for i in 0..votes.len() {
            let result = broadcast_honest(&participants, &votes)?;
            for (_, vec_b) in &result {
                let false_count = vec_b.iter().filter(|&&b| !b).count();
                assert_eq!(false_count, i);
            }
            votes[i] = false;
        }

        Ok(())
    }

    #[test]
    fn test_three_honest_one_dihonest() -> Result<(), Box<dyn Error>> {
        // threshold is assumed to be n >= 3*threshold + 1
        let honest_participants = generate_participants(3);

        let dishonest_participant = Participant::from(3u32);

        let honest_votes = vec![true, true, true];

        // version 1
<<<<<<< HEAD
        let result = broadcast_dishonest(
            &honest_participants,
            &dishonest_participant,
            &honest_votes,
            do_broadcast_dishonest_consume_version_1,
        );
        assert!(result.is_err());
        // version 2
        let result = broadcast_dishonest(
            &honest_participants,
            &dishonest_participant,
            &honest_votes,
            do_broadcast_dishonest_consume_version_2,
        )?;
=======
        let result =
            broadcast_dishonest_v1(&honest_participants, dishonest_participant, &honest_votes);
        assert!(result.is_err());
        // version 2
        let result =
            broadcast_dishonest_v2(&honest_participants, dishonest_participant, &honest_votes)?;
>>>>>>> 6cbecad1

        for (_, vec_b) in &result {
            let false_count = vec_b.iter().filter(|&&b| !b).count();
            assert_eq!(false_count, 0);
        }

        Ok(())
    }
}<|MERGE_RESOLUTION|>--- conflicted
+++ resolved
@@ -90,7 +90,7 @@
     T: Serialize,
 {
     let vote = MessageType::Send(data);
-    let sid = participants.index(me)?;
+    let sid = participants.index(&me)?;
     // Send vote to all participants but for myself
     chan.send_many(wait, &(&sid, &vote))?;
     // the vote is returned to be taken into consideration as received
@@ -134,13 +134,8 @@
     let mut finish_ready = vec![false; n];
 
     // receive simulated vote
-<<<<<<< HEAD
-    let mut from = *me;
-    let mut sid = participants.index(me)?;
-=======
     let mut from = me;
-    let mut sid = participants.index(me);
->>>>>>> 6cbecad1
+    let mut sid = participants.index(&me)?;
     let mut vote = match send_vote {
         MessageType::Send(_) => send_vote.clone(),
         _ => {
@@ -176,11 +171,7 @@
                 // then skip.
                 // The second condition prevents a malicious party starting the protocol
                 // on behalf on somebody else
-<<<<<<< HEAD
                 if finish_send[sid] || sid != participants.index(&from)? {
-=======
-                if finish_send[sid] || sid != participants.index(from) {
->>>>>>> 6cbecad1
                     continue;
                 }
                 vote = MessageType::Echo(data);
@@ -291,7 +282,7 @@
 
                     // Output error if the received vote after broadcast is not
                     // the same as the one originally sent
-                    if sid == participants.index(me)? && MessageType::Send(data) != send_vote {
+                    if sid == participants.index(&me)? && MessageType::Send(data) != send_vote {
                         return Err(ProtocolError::AssertionFailed(
                             "Too many malicious parties, way above the assumed threshold:
                             The message output after the broadcast protocol is not the same as
@@ -400,11 +391,7 @@
         me: Participant,
     ) -> Result<Vec<bool>, ProtocolError> {
         let wait_broadcast = chan.next_waitpoint();
-<<<<<<< HEAD
         let sid = participants.index(&me)?;
-=======
-        let sid = participants.index(me);
->>>>>>> 6cbecad1
 
         // malicious reliable broadcast send
         let vote_true = MessageType::Send(true);
@@ -431,11 +418,7 @@
         me: Participant,
     ) -> Result<Vec<bool>, ProtocolError> {
         let wait_broadcast = chan.next_waitpoint();
-<<<<<<< HEAD
         let sid = participants.index(&me)?;
-=======
-        let sid = participants.index(me);
->>>>>>> 6cbecad1
 
         // malicious reliable broadcast send
         let vote_true = MessageType::Send(true);
@@ -481,41 +464,7 @@
         Ok(make_protocol(comms, fut))
     }
 
-<<<<<<< HEAD
     fn broadcast_dishonest<F, Fut>(
-=======
-    #[allow(clippy::type_complexity)]
-    fn broadcast_dishonest_v1(
-        honest_participants: &[Participant],
-        dishonest_participant: Participant,
-        honest_votes: &[bool],
-    ) -> Result<Vec<(Participant, Vec<bool>)>, Box<dyn Error>> {
-        assert_eq!(honest_participants.len(), honest_votes.len());
-
-        let mut participants = honest_participants.to_vec();
-        participants.push(dishonest_participant);
-
-        let mut protocols: Vec<(Participant, Box<dyn Protocol<Output = Vec<bool>>>)> =
-            Vec::with_capacity(participants.len());
-
-        // we run the protocol for all honest parties
-        for (p, b) in honest_participants.iter().zip(honest_votes.iter()) {
-            let protocol = do_broadcast_honest(&participants, *p, *b)?;
-            protocols.push((*p, Box::new(protocol)));
-        }
-
-        // we run the protocol for the dishonest party
-        let protocol = do_broadcast_dishonest_v1(&participants, dishonest_participant)?;
-
-        protocols.push((dishonest_participant, Box::new(protocol)));
-
-        let result = run_protocol(protocols)?;
-        Ok(result)
-    }
-
-    #[allow(clippy::type_complexity)]
-    fn broadcast_dishonest_v2(
->>>>>>> 6cbecad1
         honest_participants: &[Participant],
         dishonest_participant: Participant,
         honest_votes: &[bool],
@@ -540,15 +489,11 @@
         }
 
         // we run the protocol for the dishonest party
-<<<<<<< HEAD
         let protocol = do_broadcast_dishonest(
             &participants,
-            *dishonest_participant,
+            dishonest_participant,
             do_broadcast_dishonest_consume,
         )?;
-=======
-        let protocol = do_broadcast_dishonest_v2(&participants, dishonest_participant)?;
->>>>>>> 6cbecad1
 
         protocols.push((dishonest_participant, Box::new(protocol)));
 
@@ -585,10 +530,9 @@
         let honest_votes = vec![true, true, true];
 
         // version 1
-<<<<<<< HEAD
         let result = broadcast_dishonest(
             &honest_participants,
-            &dishonest_participant,
+            dishonest_participant,
             &honest_votes,
             do_broadcast_dishonest_consume_version_1,
         );
@@ -596,18 +540,10 @@
         // version 2
         let result = broadcast_dishonest(
             &honest_participants,
-            &dishonest_participant,
+            dishonest_participant,
             &honest_votes,
             do_broadcast_dishonest_consume_version_2,
         )?;
-=======
-        let result =
-            broadcast_dishonest_v1(&honest_participants, dishonest_participant, &honest_votes);
-        assert!(result.is_err());
-        // version 2
-        let result =
-            broadcast_dishonest_v2(&honest_participants, dishonest_participant, &honest_votes)?;
->>>>>>> 6cbecad1
 
         for (_, vec_b) in &result {
             let false_count = vec_b.iter().filter(|&&b| !b).count();
