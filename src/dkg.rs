--- conflicted
+++ resolved
@@ -663,16 +663,10 @@
     use crate::crypto::ciphersuite::Ciphersuite;
     use crate::errors::InitializationError;
     use crate::participants::{Participant, ParticipantList};
-<<<<<<< HEAD
-    use crate::test_utils::{
-        assert_public_key_invariant, generate_participants, run_keygen, run_refresh, run_reshare,
-    };
-=======
     use crate::test_utils::{assert_public_key_invariant, run_keygen, run_refresh, run_reshare};
     use crate::test_utils::{generate_participants, GenOutput};
     use crate::KeygenOutput;
     use crate::{keygen, reshare};
->>>>>>> 7a1f4dfe
     use frost_core::{Field, Group};
     use rand_core::{CryptoRngCore, SeedableRng};
 
