--- conflicted
+++ resolved
@@ -196,50 +196,6 @@
     Ok(run_protocol(protocols)?)
 }
 
-<<<<<<< HEAD
-=======
-/// Runs the signing algorithm for ECDSA.
-/// The scheme must be asymmetric as in: there exists a coordinator that is different than participants.
-/// Only used for unit tests.
-pub(crate) fn run_asymmetric_sign<C: Ciphersuite, PresignOutput, Signature: Clone, F>(
-    participants_presign: Vec<(Participant, PresignOutput)>,
-    coordinator: Participant,
-    public_key: frost_core::Element<C>,
-    msg_hash: frost_core::Scalar<C>,
-    sign: F,
-) -> Result<Vec<(Participant, Signature)>, Box<dyn Error>>
-where
-    F: Fn(
-        &[Participant],
-        Participant,
-        Participant,
-        frost_core::Element<C>,
-        PresignOutput,
-        frost_core::Scalar<C>,
-    ) -> Result<Box<dyn Protocol<Output = Signature>>, InitializationError>,
-{
-    let mut protocols: Vec<(Participant, Box<dyn Protocol<Output = Signature>>)> =
-        Vec::with_capacity(participants_presign.len());
-
-    let participants: Vec<Participant> = participants_presign.iter().map(|(p, _)| *p).collect();
-    let participants = participants.as_slice();
-    for (p, presignature) in participants_presign.into_iter() {
-        let protocol = sign(
-            participants,
-            coordinator,
-            p,
-            public_key,
-            presignature,
-            msg_hash,
-        )?;
-
-        protocols.push((p, protocol));
-    }
-
-    Ok(run_protocol(protocols)?)
-}
-
->>>>>>> 8730140c
 /// Checks that the list contains all None but one element
 /// and verifies such element belongs to the coordinator
 pub(crate) fn one_coordinator_output<ProtocolOutput: Clone>(
