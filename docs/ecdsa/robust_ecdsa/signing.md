--- conflicted
+++ resolved
@@ -102,9 +102,7 @@
 6. Perform the low-S normalization, i.e. $s \gets -s$ if $s\in\\{\frac{q}{2}..~q-1\\}$
 7. $\blacktriangle$ The coordinator asserts that $(R, s)$ is a valid ECDSA signature for $h$.
 
-<<<<<<< HEAD
 **Output:** the signature $(R, s)$.
-
 
 # Differences with [[DJNPO20](https://eprint.iacr.org/2020/501)]
 
@@ -137,7 +135,4 @@
 The scheme remains correct after this rerandomization and key derivation. We leave the proof as an exercice for the reader.
 
 ### Outsourcing the message hash
-Providing the signing phase with raw hashes as inputs instead of the original messages is beneficial for many use cases, e.g., the signing nodes receive a hashed payload and are required to generate a signature that is valid for a "universal verifier". Note that such API is quite common in cryptographic libraries and has been intensively studied for the non-distributed case in [[PR24](https://link.springer.com/chapter/10.1007/978-3-031-57718-5_10)] and [[R25](https://www.research-collection.ethz.ch/bitstream/handle/20.500.11850/729349/uploaded-version.pdf?sequence=1)].
-=======
-**Output:** the signature $(R, s)$.
->>>>>>> 2a5555a1
+Providing the signing phase with raw hashes as inputs instead of the original messages is beneficial for many use cases, e.g., the signing nodes receive a hashed payload and are required to generate a signature that is valid for a "universal verifier". Note that such API is quite common in cryptographic libraries and has been intensively studied for the non-distributed case in [[PR24](https://link.springer.com/chapter/10.1007/978-3-031-57718-5_10)] and [[R25](https://www.research-collection.ethz.ch/bitstream/handle/20.500.11850/729349/uploaded-version.pdf?sequence=1)].