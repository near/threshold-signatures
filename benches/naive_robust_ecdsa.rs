use criterion::{criterion_group, Criterion};
mod bench_utils;
<<<<<<< HEAD
use crate::bench_utils::{
    robust_ecdsa_prepare_presign, robust_ecdsa_prepare_sign, LATENCY, MAX_MALICIOUS, SAMPLE_SIZE,
};
use rand_core::SeedableRng;
use threshold_signatures::test_utils::{create_rngs, run_protocol, MockCryptoRng};
=======
use crate::bench_utils::{robust_ecdsa_prepare_presign, robust_ecdsa_prepare_sign, MAX_MALICIOUS};
use rand_core::SeedableRng;
use threshold_signatures::test_utils::{run_protocol, MockCryptoRng};
>>>>>>> cb3ec429

fn participants_num() -> usize {
    2 * *MAX_MALICIOUS + 1
}

/// Benches the presigning protocol
fn bench_presign(c: &mut Criterion) {
    let mut rng = MockCryptoRng::seed_from_u64(42);
    let num = participants_num();
    let latency = *LATENCY;
    let max_malicious = *MAX_MALICIOUS;

    let mut group = c.benchmark_group("presign");
    group.sample_size(*SAMPLE_SIZE);
    group.bench_function(
        format!("robust_ecdsa_presign_naive_MAX_MALICIOUS_{max_malicious}_PARTICIPANTS_{num}_LATENCY_{latency}"),
        |b| {
            b.iter_batched(
<<<<<<< HEAD
                || {
                    let rngs = create_rngs(num, &mut rng);
                    robust_ecdsa_prepare_presign(num, &rngs, &mut rng)
                },
                |(protocols, _, _)| run_protocol(protocols),
=======
                || robust_ecdsa_prepare_presign(num, &mut rng),
                |preps| run_protocol(preps.protocols),
>>>>>>> cb3ec429
                criterion::BatchSize::SmallInput,
            );
        },
    );
}

/// Benches the signing protocol
fn bench_sign(c: &mut Criterion) {
    let mut rng = MockCryptoRng::seed_from_u64(42);
    let num = participants_num();
    let latency = *LATENCY;
    let max_malicious = *MAX_MALICIOUS;
<<<<<<< HEAD
    let rngs = create_rngs(num, &mut rng);
    let (protocols, key_packages, _) = robust_ecdsa_prepare_presign(num, &rngs, &mut rng);
    let result = run_protocol(protocols).expect("Prepare sign should not");
    let pk = key_packages[0].1.public_key;
=======
    let mut group = c.benchmark_group("sign");
    group.measurement_time(std::time::Duration::from_secs(300));

    let preps = robust_ecdsa_prepare_presign(num, &mut rng);
    let result = run_protocol(preps.protocols).expect("Prepare sign should not");
    let pk = preps.key_packages[0].1.public_key;
>>>>>>> cb3ec429

    let mut group = c.benchmark_group("sign");
    group.sample_size(*SAMPLE_SIZE);
    group.bench_function(
        format!("robust_ecdsa_sign_naive_MAX_MALICIOUS_{max_malicious}_PARTICIPANTS_{num}_LATENCY_{latency}"),
        |b| {
            b.iter_batched(
                || robust_ecdsa_prepare_sign(&result, pk, &mut rng),
<<<<<<< HEAD
                |(protocols, ..)| run_protocol(protocols),
=======
                |preps| run_protocol(preps.protocols),
>>>>>>> cb3ec429
                criterion::BatchSize::SmallInput,
            );
        },
    );
}

criterion_group!(benches, bench_presign, bench_sign);
criterion::criterion_main!(benches);<|MERGE_RESOLUTION|>--- conflicted
+++ resolved
@@ -1,16 +1,10 @@
 use criterion::{criterion_group, Criterion};
 mod bench_utils;
-<<<<<<< HEAD
 use crate::bench_utils::{
     robust_ecdsa_prepare_presign, robust_ecdsa_prepare_sign, LATENCY, MAX_MALICIOUS, SAMPLE_SIZE,
 };
 use rand_core::SeedableRng;
-use threshold_signatures::test_utils::{create_rngs, run_protocol, MockCryptoRng};
-=======
-use crate::bench_utils::{robust_ecdsa_prepare_presign, robust_ecdsa_prepare_sign, MAX_MALICIOUS};
-use rand_core::SeedableRng;
 use threshold_signatures::test_utils::{run_protocol, MockCryptoRng};
->>>>>>> cb3ec429
 
 fn participants_num() -> usize {
     2 * *MAX_MALICIOUS + 1
@@ -29,16 +23,8 @@
         format!("robust_ecdsa_presign_naive_MAX_MALICIOUS_{max_malicious}_PARTICIPANTS_{num}_LATENCY_{latency}"),
         |b| {
             b.iter_batched(
-<<<<<<< HEAD
-                || {
-                    let rngs = create_rngs(num, &mut rng);
-                    robust_ecdsa_prepare_presign(num, &rngs, &mut rng)
-                },
-                |(protocols, _, _)| run_protocol(protocols),
-=======
                 || robust_ecdsa_prepare_presign(num, &mut rng),
                 |preps| run_protocol(preps.protocols),
->>>>>>> cb3ec429
                 criterion::BatchSize::SmallInput,
             );
         },
@@ -51,32 +37,19 @@
     let num = participants_num();
     let latency = *LATENCY;
     let max_malicious = *MAX_MALICIOUS;
-<<<<<<< HEAD
-    let rngs = create_rngs(num, &mut rng);
-    let (protocols, key_packages, _) = robust_ecdsa_prepare_presign(num, &rngs, &mut rng);
-    let result = run_protocol(protocols).expect("Prepare sign should not");
-    let pk = key_packages[0].1.public_key;
-=======
     let mut group = c.benchmark_group("sign");
-    group.measurement_time(std::time::Duration::from_secs(300));
+    group.sample_size(*SAMPLE_SIZE);
 
     let preps = robust_ecdsa_prepare_presign(num, &mut rng);
     let result = run_protocol(preps.protocols).expect("Prepare sign should not");
     let pk = preps.key_packages[0].1.public_key;
->>>>>>> cb3ec429
 
-    let mut group = c.benchmark_group("sign");
-    group.sample_size(*SAMPLE_SIZE);
     group.bench_function(
         format!("robust_ecdsa_sign_naive_MAX_MALICIOUS_{max_malicious}_PARTICIPANTS_{num}_LATENCY_{latency}"),
         |b| {
             b.iter_batched(
                 || robust_ecdsa_prepare_sign(&result, pk, &mut rng),
-<<<<<<< HEAD
-                |(protocols, ..)| run_protocol(protocols),
-=======
                 |preps| run_protocol(preps.protocols),
->>>>>>> cb3ec429
                 criterion::BatchSize::SmallInput,
             );
         },
