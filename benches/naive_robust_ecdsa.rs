use criterion::{criterion_group, Criterion};
<<<<<<< HEAD
mod bench_utils;
use crate::bench_utils::{robust_ecdsa_prepare_presign, robust_ecdsa_prepare_sign, MAX_MALICIOUS};
use threshold_signatures::test_utils::{create_multiple_rngs, run_protocol};
=======
use frost_secp256k1::VerifyingKey;
use rand::{Rng, SeedableRng};
use rand_core::CryptoRngCore;

use threshold_signatures::{
    ecdsa::{
        robust_ecdsa::{
            presign::presign, sign::sign, PresignArguments, PresignOutput,
            RerandomizedPresignOutput,
        },
        SignatureOption,
    },
    participants::Participant,
    protocol::Protocol,
    test_utils::{
        ecdsa_generate_rerandpresig_args, generate_participants_with_random_ids, run_keygen,
        run_protocol, MockCryptoRng,
    },
};

use std::{env, sync::LazyLock};

// fix malicious number of participants
pub static MAX_MALICIOUS: LazyLock<usize> = std::sync::LazyLock::new(|| {
    env::var("MAX_MALICIOUS")
        .ok()
        .and_then(|v| v.parse().ok())
        .unwrap_or(6)
});
>>>>>>> 7a1f4dfe

fn participants_num() -> usize {
    2 * *MAX_MALICIOUS + 1
}

/// Benches the presigning protocol
fn bench_presign(c: &mut Criterion) {
    let mut rng = MockCryptoRng::seed_from_u64(42);
    let num = participants_num();
    let max_malicious = *MAX_MALICIOUS;
    let mut group = c.benchmark_group("presign");
    group.measurement_time(std::time::Duration::from_secs(300));
    group.bench_function(
        format!("robust_ecdsa_presign_naive_MAX_MALICIOUS_{max_malicious}_PARTICIPANTS_{num}"),
        |b| {
            b.iter_batched(
<<<<<<< HEAD
                || {
                    let rngs = create_multiple_rngs(num);
                    robust_ecdsa_prepare_presign(num, &rngs)
                },
                |(protocols, _, _)| run_protocol(protocols),
=======
                || prepare_presign(participants_num(), &mut rng),
                |(protocols, _)| run_protocol(protocols),
>>>>>>> 7a1f4dfe
                criterion::BatchSize::SmallInput,
            );
        },
    );
}

/// Benches the signing protocol
fn bench_sign(c: &mut Criterion) {
    let mut rng = MockCryptoRng::seed_from_u64(42);
    let num = participants_num();
    let max_malicious = *MAX_MALICIOUS;
    let mut group = c.benchmark_group("sign");
    group.measurement_time(std::time::Duration::from_secs(300));

<<<<<<< HEAD
    let rngs = create_multiple_rngs(num);
    let (protocols, key_packages, _) = robust_ecdsa_prepare_presign(num, &rngs);
    let result = run_protocol(protocols).expect("Prepare sign should not");
    let pk = key_packages[0].1.public_key;
=======
    let (protocols, pk) = prepare_presign(participants_num(), &mut rng);
    let mut result = run_protocol(protocols).expect("Prepare sign should not");
    result.sort_by_key(|(p, _)| *p);
>>>>>>> 7a1f4dfe

    group.bench_function(
        format!("robust_ecdsa_sign_naive_MAX_MALICIOUS_{max_malicious}_PARTICIPANTS_{num}"),
        |b| {
            b.iter_batched(
<<<<<<< HEAD
                || robust_ecdsa_prepare_sign(&result, pk),
                |(protocols, ..)| run_protocol(protocols),
=======
                || prepare_sign(&result, pk, &mut rng),
                run_protocol,
>>>>>>> 7a1f4dfe
                criterion::BatchSize::SmallInput,
            );
        },
    );
}

<<<<<<< HEAD
=======
/// Benches the presigning protocol
type PreparedPresig = (
    Vec<(Participant, Box<dyn Protocol<Output = PresignOutput>>)>,
    VerifyingKey,
);
fn prepare_presign<R: CryptoRngCore + SeedableRng + Send + 'static>(
    num_participants: usize,
    rng: &mut R,
) -> PreparedPresig {
    let participants = generate_participants_with_random_ids(num_participants, rng);
    let key_packages = run_keygen(&participants, *MAX_MALICIOUS + 1, rng);
    let pk = key_packages[0].1.public_key;
    let mut protocols: Vec<(Participant, Box<dyn Protocol<Output = PresignOutput>>)> =
        Vec::with_capacity(participants.len());

    for (p, keygen_out) in key_packages {
        let rng_p = R::seed_from_u64(rng.next_u64());
        let protocol = presign(
            &participants,
            p,
            PresignArguments {
                keygen_out,
                threshold: *MAX_MALICIOUS,
            },
            rng_p,
        )
        .map(|presig| Box::new(presig) as Box<dyn Protocol<Output = PresignOutput>>)
        .expect("Presignature should succeed");
        protocols.push((p, protocol));
    }
    (protocols, pk)
}

fn prepare_sign(
    result: &[(Participant, PresignOutput)],
    pk: VerifyingKey,
    rng: &mut impl CryptoRngCore,
) -> Vec<(Participant, Box<dyn Protocol<Output = SignatureOption>>)> {
    // collect all participants
    let participants: Vec<Participant> =
        result.iter().map(|(participant, _)| *participant).collect();

    // choose a coordinator at random
    let index = rng.gen_range(0..result.len());
    let coordinator = result[index].0;

    let (args, msg_hash) =
        ecdsa_generate_rerandpresig_args(rng, &participants, pk, result[0].1.big_r);
    let derived_pk = args
        .tweak
        .derive_verifying_key(&pk)
        .to_element()
        .to_affine();

    let result = result
        .iter()
        .map(|(p, presig)| {
            (
                *p,
                RerandomizedPresignOutput::rerandomize_presign(presig, &args)
                    .expect("Rerandomizing presignature should succeed"),
            )
        })
        .collect::<Vec<_>>();

    let mut protocols: Vec<(Participant, Box<dyn Protocol<Output = SignatureOption>>)> =
        Vec::with_capacity(result.len());

    for (p, presignature) in result {
        let protocol = sign(
            args.participants.participants(),
            coordinator,
            p,
            derived_pk,
            presignature,
            msg_hash,
        )
        .map(|sig| Box::new(sig) as Box<dyn Protocol<Output = SignatureOption>>)
        .expect("Signing should succeed");
        protocols.push((p, protocol));
    }
    protocols
}

>>>>>>> 7a1f4dfe
criterion_group!(benches, bench_presign, bench_sign);
criterion::criterion_main!(benches);<|MERGE_RESOLUTION|>--- conflicted
+++ resolved
@@ -1,39 +1,8 @@
 use criterion::{criterion_group, Criterion};
-<<<<<<< HEAD
 mod bench_utils;
 use crate::bench_utils::{robust_ecdsa_prepare_presign, robust_ecdsa_prepare_sign, MAX_MALICIOUS};
-use threshold_signatures::test_utils::{create_multiple_rngs, run_protocol};
-=======
-use frost_secp256k1::VerifyingKey;
-use rand::{Rng, SeedableRng};
-use rand_core::CryptoRngCore;
-
-use threshold_signatures::{
-    ecdsa::{
-        robust_ecdsa::{
-            presign::presign, sign::sign, PresignArguments, PresignOutput,
-            RerandomizedPresignOutput,
-        },
-        SignatureOption,
-    },
-    participants::Participant,
-    protocol::Protocol,
-    test_utils::{
-        ecdsa_generate_rerandpresig_args, generate_participants_with_random_ids, run_keygen,
-        run_protocol, MockCryptoRng,
-    },
-};
-
-use std::{env, sync::LazyLock};
-
-// fix malicious number of participants
-pub static MAX_MALICIOUS: LazyLock<usize> = std::sync::LazyLock::new(|| {
-    env::var("MAX_MALICIOUS")
-        .ok()
-        .and_then(|v| v.parse().ok())
-        .unwrap_or(6)
-});
->>>>>>> 7a1f4dfe
+use rand_core::SeedableRng;
+use threshold_signatures::test_utils::{create_rngs, run_protocol, MockCryptoRng};
 
 fn participants_num() -> usize {
     2 * *MAX_MALICIOUS + 1
@@ -50,16 +19,11 @@
         format!("robust_ecdsa_presign_naive_MAX_MALICIOUS_{max_malicious}_PARTICIPANTS_{num}"),
         |b| {
             b.iter_batched(
-<<<<<<< HEAD
                 || {
-                    let rngs = create_multiple_rngs(num);
-                    robust_ecdsa_prepare_presign(num, &rngs)
+                    let rngs = create_rngs(num, &mut rng);
+                    robust_ecdsa_prepare_presign(num, &rngs, &mut rng)
                 },
                 |(protocols, _, _)| run_protocol(protocols),
-=======
-                || prepare_presign(participants_num(), &mut rng),
-                |(protocols, _)| run_protocol(protocols),
->>>>>>> 7a1f4dfe
                 criterion::BatchSize::SmallInput,
             );
         },
@@ -74,120 +38,22 @@
     let mut group = c.benchmark_group("sign");
     group.measurement_time(std::time::Duration::from_secs(300));
 
-<<<<<<< HEAD
-    let rngs = create_multiple_rngs(num);
-    let (protocols, key_packages, _) = robust_ecdsa_prepare_presign(num, &rngs);
+    let rngs = create_rngs(num, &mut rng);
+    let (protocols, key_packages, _) = robust_ecdsa_prepare_presign(num, &rngs, &mut rng);
     let result = run_protocol(protocols).expect("Prepare sign should not");
     let pk = key_packages[0].1.public_key;
-=======
-    let (protocols, pk) = prepare_presign(participants_num(), &mut rng);
-    let mut result = run_protocol(protocols).expect("Prepare sign should not");
-    result.sort_by_key(|(p, _)| *p);
->>>>>>> 7a1f4dfe
 
     group.bench_function(
         format!("robust_ecdsa_sign_naive_MAX_MALICIOUS_{max_malicious}_PARTICIPANTS_{num}"),
         |b| {
             b.iter_batched(
-<<<<<<< HEAD
-                || robust_ecdsa_prepare_sign(&result, pk),
+                || robust_ecdsa_prepare_sign(&result, pk, &mut rng),
                 |(protocols, ..)| run_protocol(protocols),
-=======
-                || prepare_sign(&result, pk, &mut rng),
-                run_protocol,
->>>>>>> 7a1f4dfe
                 criterion::BatchSize::SmallInput,
             );
         },
     );
 }
 
-<<<<<<< HEAD
-=======
-/// Benches the presigning protocol
-type PreparedPresig = (
-    Vec<(Participant, Box<dyn Protocol<Output = PresignOutput>>)>,
-    VerifyingKey,
-);
-fn prepare_presign<R: CryptoRngCore + SeedableRng + Send + 'static>(
-    num_participants: usize,
-    rng: &mut R,
-) -> PreparedPresig {
-    let participants = generate_participants_with_random_ids(num_participants, rng);
-    let key_packages = run_keygen(&participants, *MAX_MALICIOUS + 1, rng);
-    let pk = key_packages[0].1.public_key;
-    let mut protocols: Vec<(Participant, Box<dyn Protocol<Output = PresignOutput>>)> =
-        Vec::with_capacity(participants.len());
-
-    for (p, keygen_out) in key_packages {
-        let rng_p = R::seed_from_u64(rng.next_u64());
-        let protocol = presign(
-            &participants,
-            p,
-            PresignArguments {
-                keygen_out,
-                threshold: *MAX_MALICIOUS,
-            },
-            rng_p,
-        )
-        .map(|presig| Box::new(presig) as Box<dyn Protocol<Output = PresignOutput>>)
-        .expect("Presignature should succeed");
-        protocols.push((p, protocol));
-    }
-    (protocols, pk)
-}
-
-fn prepare_sign(
-    result: &[(Participant, PresignOutput)],
-    pk: VerifyingKey,
-    rng: &mut impl CryptoRngCore,
-) -> Vec<(Participant, Box<dyn Protocol<Output = SignatureOption>>)> {
-    // collect all participants
-    let participants: Vec<Participant> =
-        result.iter().map(|(participant, _)| *participant).collect();
-
-    // choose a coordinator at random
-    let index = rng.gen_range(0..result.len());
-    let coordinator = result[index].0;
-
-    let (args, msg_hash) =
-        ecdsa_generate_rerandpresig_args(rng, &participants, pk, result[0].1.big_r);
-    let derived_pk = args
-        .tweak
-        .derive_verifying_key(&pk)
-        .to_element()
-        .to_affine();
-
-    let result = result
-        .iter()
-        .map(|(p, presig)| {
-            (
-                *p,
-                RerandomizedPresignOutput::rerandomize_presign(presig, &args)
-                    .expect("Rerandomizing presignature should succeed"),
-            )
-        })
-        .collect::<Vec<_>>();
-
-    let mut protocols: Vec<(Participant, Box<dyn Protocol<Output = SignatureOption>>)> =
-        Vec::with_capacity(result.len());
-
-    for (p, presignature) in result {
-        let protocol = sign(
-            args.participants.participants(),
-            coordinator,
-            p,
-            derived_pk,
-            presignature,
-            msg_hash,
-        )
-        .map(|sig| Box::new(sig) as Box<dyn Protocol<Output = SignatureOption>>)
-        .expect("Signing should succeed");
-        protocols.push((p, protocol));
-    }
-    protocols
-}
-
->>>>>>> 7a1f4dfe
 criterion_group!(benches, bench_presign, bench_sign);
 criterion::criterion_main!(benches);