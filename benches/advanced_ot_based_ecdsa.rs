--- conflicted
+++ resolved
@@ -6,14 +6,8 @@
 
 mod bench_utils;
 use crate::bench_utils::{
-<<<<<<< HEAD
     analyze_received_sizes, ot_ecdsa_prepare_presign, ot_ecdsa_prepare_sign,
-    ot_ecdsa_prepare_triples, run_simulated_protocol, PreparedOutputs, LATENCY, MAX_MALICIOUS,
-    SAMPLE_SIZE,
-=======
-    ot_ecdsa_prepare_presign, ot_ecdsa_prepare_sign, ot_ecdsa_prepare_triples,
-    run_simulated_protocol, PreparedOutputs, MAX_MALICIOUS, SAMPLE_SIZE,
->>>>>>> 6efed3b4
+    ot_ecdsa_prepare_triples, run_simulated_protocol, PreparedOutputs, MAX_MALICIOUS, SAMPLE_SIZE,
 };
 
 use threshold_signatures::{
@@ -47,12 +41,7 @@
 fn bench_triples(c: &mut Criterion) {
     let num = participants_num();
     let max_malicious = *MAX_MALICIOUS;
-<<<<<<< HEAD
-    let latency = *LATENCY;
-    let rounds = 8;
     let mut sizes = Vec::with_capacity(*SAMPLE_SIZE);
-=======
->>>>>>> 6efed3b4
 
     let mut group = c.benchmark_group("triples");
     group.sample_size(*SAMPLE_SIZE);
@@ -61,18 +50,13 @@
         format!("ot_ecdsa_triples_advanced_MAX_MALICIOUS_{max_malicious}_PARTICIPANTS_{num}"),
         |b| {
             b.iter_batched(
-<<<<<<< HEAD
                 || {
                     let preps = prepare_simulated_triples(num);
                     // collecting data sizes
                     sizes.push(preps.simulator.get_view_size());
                     preps
                 },
-                |preps| run_simulated_protocol(preps.participant, preps.protocol, preps.simulator, rounds),
-=======
-                || prepare_simulated_triples(num),
                 |preps| run_simulated_protocol(preps.participant, preps.protocol, preps.simulator),
->>>>>>> 6efed3b4
                 criterion::BatchSize::SmallInput,
             );
         },
@@ -84,12 +68,7 @@
 fn bench_presign(c: &mut Criterion) {
     let num = participants_num();
     let max_malicious = *MAX_MALICIOUS;
-<<<<<<< HEAD
-    let latency = *LATENCY;
-    let rounds = 2;
     let mut sizes = Vec::with_capacity(*SAMPLE_SIZE);
-=======
->>>>>>> 6efed3b4
 
     let mut rng = MockCryptoRng::seed_from_u64(42);
     let preps = ot_ecdsa_prepare_triples(num, threshold(), &mut rng);
@@ -102,18 +81,13 @@
         format!("ot_ecdsa_presign_advanced_MAX_MALICIOUS_{max_malicious}_PARTICIPANTS_{num}"),
         |b| {
             b.iter_batched(
-<<<<<<< HEAD
                 || {
                     let preps = prepare_simulated_presign(&two_triples);
                     // collecting data sizes
                     sizes.push(preps.simulator.get_view_size());
                     preps
                 },
-                |preps| run_simulated_protocol(preps.participant, preps.protocol, preps.simulator, rounds),
-=======
-                || prepare_simulated_presign(&two_triples),
                 |preps| run_simulated_protocol(preps.participant, preps.protocol, preps.simulator),
->>>>>>> 6efed3b4
                 criterion::BatchSize::SmallInput,
             );
         },
@@ -125,12 +99,7 @@
 fn bench_sign(c: &mut Criterion) {
     let num = participants_num();
     let max_malicious = *MAX_MALICIOUS;
-<<<<<<< HEAD
-    let latency = *LATENCY;
-    let rounds = 1;
     let mut sizes = Vec::with_capacity(*SAMPLE_SIZE);
-=======
->>>>>>> 6efed3b4
 
     let mut rng = MockCryptoRng::seed_from_u64(42);
     let preps = ot_ecdsa_prepare_triples(num, threshold(), &mut rng);
@@ -147,18 +116,13 @@
         format!("ot_ecdsa_sign_advanced_MAX_MALICIOUS_{max_malicious}_PARTICIPANTS_{num}"),
         |b| {
             b.iter_batched(
-<<<<<<< HEAD
                 || {
                     let preps = prepare_simulated_sign(&result, pk);
                     // collecting data sizes
                     sizes.push(preps.simulator.get_view_size());
                     preps
                 },
-                |preps| run_simulated_protocol(preps.participant, preps.protocol, preps.simulator, rounds),
-=======
-                || prepare_simulated_sign(&result, pk),
                 |preps| run_simulated_protocol(preps.participant, preps.protocol, preps.simulator),
->>>>>>> 6efed3b4
                 criterion::BatchSize::SmallInput,
             );
         },
