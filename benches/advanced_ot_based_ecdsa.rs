--- conflicted
+++ resolved
@@ -5,13 +5,9 @@
 
 mod bench_utils;
 use crate::bench_utils::{
-<<<<<<< HEAD
     analyze_received_sizes, ot_ecdsa_prepare_presign, ot_ecdsa_prepare_sign,
     ot_ecdsa_prepare_triples, run_simulated_protocol, LATENCY, MAX_MALICIOUS, SAMPLE_SIZE,
-=======
-    ot_ecdsa_prepare_presign, ot_ecdsa_prepare_sign, ot_ecdsa_prepare_triples,
-    run_simulated_protocol, PreparedOutputs, LATENCY, MAX_MALICIOUS, SAMPLE_SIZE,
->>>>>>> 1d91be37
+    PreparedOutputs,
 };
 
 use threshold_signatures::{
@@ -56,18 +52,13 @@
         format!("ot_ecdsa_triples_advanced_MAX_MALICIOUS_{max_malicious}_PARTICIPANTS_{num}_LATENCY_{latency}"),
         |b| {
             b.iter_batched(
-<<<<<<< HEAD
                 || {
-                     let (rparticipant, rprot, sprot) = prepare_simulated_triples(num);
-                     // collecting data sizes
-                    sizes.push(sprot.get_size());
-                    (rparticipant, rprot, sprot)
+                    let preps = prepare_simulated_triples(num);
+                    // collecting data sizes
+                    sizes.push(preps.simulator.get_size());
+                    preps
                 },
-                |(rparticipant, rprot, sprot)| run_simulated_protocol(rparticipant, rprot, sprot, rounds),
-=======
-                || prepare_simulated_triples(num),
                 |preps| run_simulated_protocol(preps.participant, preps.protocol, preps.simulator, rounds),
->>>>>>> 1d91be37
                 criterion::BatchSize::SmallInput,
             );
         },
@@ -94,18 +85,13 @@
         format!("ot_ecdsa_presign_advanced_MAX_MALICIOUS_{max_malicious}_PARTICIPANTS_{num}_LATENCY_{latency}"),
         |b| {
             b.iter_batched(
-<<<<<<< HEAD
                 || {
-                    let (rparticipant, rprot, sprot) = prepare_simulated_presign(&two_triples);
+                    let preps = prepare_simulated_presign(&two_triples);
                     // collecting data sizes
-                    sizes.push(sprot.get_size());
-                    (rparticipant, rprot, sprot)
+                    sizes.push(preps.simulator.get_size());
+                    preps
                 },
-                |(rparticipant, rprot, sprot)| run_simulated_protocol(rparticipant, rprot, sprot, rounds),
-=======
-                || prepare_simulated_presign(&two_triples),
                 |preps| run_simulated_protocol(preps.participant, preps.protocol, preps.simulator, rounds),
->>>>>>> 1d91be37
                 criterion::BatchSize::SmallInput,
             );
         },
@@ -136,18 +122,13 @@
         format!("ot_ecdsa_sign_advanced_MAX_MALICIOUS_{max_malicious}_PARTICIPANTS_{num}_LATENCY_{latency}"),
         |b| {
             b.iter_batched(
-<<<<<<< HEAD
                 || {
-                    let (rparticipant, rprot, sprot) = prepare_simulated_sign(&result, pk);
+                    let preps = prepare_simulated_sign(&result, pk);
                     // collecting data sizes
-                    sizes.push(sprot.get_size());
-                    (rparticipant, rprot, sprot)
+                    sizes.push(preps.simulator.get_size());
+                    preps
                 },
-                |(rparticipant, rprot, sprot)| run_simulated_protocol(rparticipant, rprot, sprot, rounds),
-=======
-                || prepare_simulated_sign(&result, pk),
                 |preps| run_simulated_protocol(preps.participant, preps.protocol, preps.simulator, rounds),
->>>>>>> 1d91be37
                 criterion::BatchSize::SmallInput,
             );
         },
@@ -160,8 +141,6 @@
 
 /****************************** Helpers ******************************/
 /// Used to simulate ot based ecdsa triples for benchmarking
-/// # Panics
-/// Would panic in case an abort happens stopping the entire benchmarking
 fn prepare_simulated_triples(participant_num: usize) -> PreparedSimulatedTriples {
     let mut rng = MockCryptoRng::seed_from_u64(42);
 
@@ -200,8 +179,6 @@
 }
 
 /// Used to simulate ot based ecdsa presignatures for benchmarking
-/// # Panics
-/// Would panic in case an abort happens stopping the entire benchmarking
 fn prepare_simulated_presign(
     two_triples: &[(Participant, Vec<(TripleShare, TriplePub)>)],
 ) -> PreparedSimulatedPresig {
@@ -244,8 +221,6 @@
 }
 
 /// Used to simulate ot based ecdsa signatures for benchmarking
-/// # Panics
-/// Would panic in case an abort happens stopping the entire benchmarking
 pub fn prepare_simulated_sign(
     result: &[(Participant, PresignOutput)],
     pk: VerifyingKey,
