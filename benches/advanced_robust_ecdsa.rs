--- conflicted
+++ resolved
@@ -5,13 +5,8 @@
 
 mod bench_utils;
 use crate::bench_utils::{
-<<<<<<< HEAD
     analyze_received_sizes, robust_ecdsa_prepare_presign, robust_ecdsa_prepare_sign,
-    run_simulated_protocol, PreparedOutputs, LATENCY, MAX_MALICIOUS, SAMPLE_SIZE,
-=======
-    robust_ecdsa_prepare_presign, robust_ecdsa_prepare_sign, run_simulated_protocol,
-    PreparedOutputs, MAX_MALICIOUS, SAMPLE_SIZE,
->>>>>>> 6efed3b4
+    run_simulated_protocol, PreparedOutputs, MAX_MALICIOUS, SAMPLE_SIZE,
 };
 use threshold_signatures::{
     ecdsa::{
@@ -34,12 +29,7 @@
 fn bench_presign(c: &mut Criterion) {
     let num = participants_num();
     let max_malicious = *MAX_MALICIOUS;
-<<<<<<< HEAD
-    let latency = *LATENCY;
-    let rounds = 3;
     let mut sizes = Vec::with_capacity(*SAMPLE_SIZE);
-=======
->>>>>>> 6efed3b4
 
     let mut group = c.benchmark_group("presign");
     group.sample_size(*SAMPLE_SIZE);
@@ -47,18 +37,13 @@
         format!("robust_ecdsa_presign_advanced_MAX_MALICIOUS_{max_malicious}_PARTICIPANTS_{num}"),
         |b| {
             b.iter_batched(
-<<<<<<< HEAD
                 || {
                     let preps = prepare_simulate_presign(num);
                     // collecting data sizes
                     sizes.push(preps.simulator.get_view_size());
                     preps
                 },
-                |preps| run_simulated_protocol(preps.participant, preps.protocol, preps.simulator, rounds),
-=======
-                || prepare_simulate_presign(num),
                 |preps| run_simulated_protocol(preps.participant, preps.protocol, preps.simulator),
->>>>>>> 6efed3b4
                 criterion::BatchSize::SmallInput,
             );
         },
@@ -70,12 +55,7 @@
 fn bench_sign(c: &mut Criterion) {
     let num = participants_num();
     let max_malicious = *MAX_MALICIOUS;
-<<<<<<< HEAD
-    let latency = *LATENCY;
-    let rounds = 1;
     let mut sizes = Vec::with_capacity(*SAMPLE_SIZE);
-=======
->>>>>>> 6efed3b4
 
     let mut rng = MockCryptoRng::seed_from_u64(42);
     let preps = robust_ecdsa_prepare_presign(num, &mut rng);
@@ -88,18 +68,13 @@
         format!("robust_ecdsa_sign_advanced_MAX_MALICIOUS_{max_malicious}_PARTICIPANTS_{num}"),
         |b| {
             b.iter_batched(
-<<<<<<< HEAD
                 || {
                     let preps = prepare_simulated_sign(&result, pk);
-                     // collecting data sizes
+                    // collecting data sizes
                     sizes.push(preps.simulator.get_view_size());
                     preps
                 },
-                |preps| run_simulated_protocol(preps.participant, preps.protocol, preps.simulator, rounds),
-=======
-                || prepare_simulated_sign(&result, pk),
                 |preps| run_simulated_protocol(preps.participant, preps.protocol, preps.simulator),
->>>>>>> 6efed3b4
                 criterion::BatchSize::SmallInput,
             );
         },
