--- conflicted
+++ resolved
@@ -5,13 +5,9 @@
 
 mod bench_utils;
 use crate::bench_utils::{
-<<<<<<< HEAD
     analyze_received_sizes, robust_ecdsa_prepare_presign, robust_ecdsa_prepare_sign,
     run_simulated_protocol, LATENCY, MAX_MALICIOUS, SAMPLE_SIZE,
-=======
-    robust_ecdsa_prepare_presign, robust_ecdsa_prepare_sign, run_simulated_protocol,
-    PreparedOutputs, LATENCY, MAX_MALICIOUS, SAMPLE_SIZE,
->>>>>>> 1d91be37
+    PreparedOutputs,
 };
 use threshold_signatures::{
     ecdsa::{
@@ -44,18 +40,13 @@
         format!("robust_ecdsa_presign_advanced_MAX_MALICIOUS_{max_malicious}_PARTICIPANTS_{num}_LATENCY_{latency}"),
         |b| {
             b.iter_batched(
-<<<<<<< HEAD
                 || {
-                    let (rparticipant, rprot, sprot) = prepare_simulate_presign(num);
+                    let preps = prepare_simulate_presign(num);
                     // collecting data sizes
-                    sizes.push(sprot.get_size());
-                    (rparticipant, rprot, sprot)
+                    sizes.push(preps.simulator.get_size());
+                    preps
                 },
-                |(rparticipant, rprot, sprot)| run_simulated_protocol(rparticipant, rprot, sprot, rounds),
-=======
-                || prepare_simulate_presign(num),
                 |preps| run_simulated_protocol(preps.participant, preps.protocol, preps.simulator, rounds),
->>>>>>> 1d91be37
                 criterion::BatchSize::SmallInput,
             );
         },
@@ -82,18 +73,13 @@
         format!("robust_ecdsa_sign_advanced_MAX_MALICIOUS_{max_malicious}_PARTICIPANTS_{num}_LATENCY_{latency}"),
         |b| {
             b.iter_batched(
-<<<<<<< HEAD
                 || {
-                    let (rparticipant, rprot, sprot) = prepare_simulated_sign(&result, pk);
+                    let preps = prepare_simulated_sign(&result, pk);
                      // collecting data sizes
-                    sizes.push(sprot.get_size());
-                    (rparticipant, rprot, sprot)
+                    sizes.push(preps.simulator.get_size());
+                    preps
                 },
-                |(rparticipant, rprot, sprot)| run_simulated_protocol(rparticipant, rprot, sprot, rounds),
-=======
-                || prepare_simulated_sign(&result, pk),
                 |preps| run_simulated_protocol(preps.participant, preps.protocol, preps.simulator, rounds),
->>>>>>> 1d91be37
                 criterion::BatchSize::SmallInput,
             );
         },
@@ -106,8 +92,6 @@
 
 /****************************** Helpers ******************************/
 /// Used to simulate robust ecdsa presignatures for benchmarking
-/// # Panics
-/// Would panic in case an abort happens stopping the entire benchmarking
 fn prepare_simulate_presign(num_participants: usize) -> PreparedPresig {
     // Running presign a first time with snapshots
     let mut rng = MockCryptoRng::seed_from_u64(42);
@@ -151,8 +135,6 @@
 }
 
 /// Used to simulate robust ecdsa signatures for benchmarking
-/// # Panics
-/// Would panic in case an abort happens stopping the entire benchmarking
 fn prepare_simulated_sign(
     result: &[(Participant, PresignOutput)],
     pk: VerifyingKey,
