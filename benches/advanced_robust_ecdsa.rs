use criterion::{criterion_group, Criterion};
use frost_secp256k1::VerifyingKey;
use rand::{Rng, RngCore};
use rand_core::SeedableRng;

mod bench_utils;
use crate::bench_utils::{
<<<<<<< HEAD
    analyze_received_sizes, robust_ecdsa_prepare_presign, robust_ecdsa_prepare_sign,
    run_simulated_protocol, PreparedOutputs, MAX_MALICIOUS, SAMPLE_SIZE,
=======
    robust_ecdsa_prepare_presign, robust_ecdsa_prepare_sign, PreparedOutputs, MAX_MALICIOUS,
    SAMPLE_SIZE,
>>>>>>> 74112c46
};
use threshold_signatures::{
    ecdsa::{
        robust_ecdsa::{presign::presign, sign::sign, PresignArguments, PresignOutput},
        SignatureOption,
    },
    participants::Participant,
    protocol::Protocol,
    test_utils::{
        run_protocol, run_protocol_and_take_snapshots, run_simulated_protocol, MockCryptoRng,
        Simulator,
    },
};

type PreparedPresig = PreparedOutputs<PresignOutput>;
type PreparedSimulatedSig = PreparedOutputs<SignatureOption>;

fn participants_num() -> usize {
    2 * *MAX_MALICIOUS + 1
}

/// Benches the presigning protocol
fn bench_presign(c: &mut Criterion) {
    let num = participants_num();
    let max_malicious = *MAX_MALICIOUS;
    let mut sizes = Vec::with_capacity(*SAMPLE_SIZE);

    let mut group = c.benchmark_group("presign");
    group.sample_size(*SAMPLE_SIZE);
    group.bench_function(
        format!("robust_ecdsa_presign_advanced_MAX_MALICIOUS_{max_malicious}_PARTICIPANTS_{num}"),
        |b| {
            b.iter_batched(
                || {
                    let preps = prepare_simulate_presign(num);
                    // collecting data sizes
                    sizes.push(preps.simulator.get_view_size());
                    preps
                },
                |preps| run_simulated_protocol(preps.participant, preps.protocol, preps.simulator),
                criterion::BatchSize::SmallInput,
            );
        },
    );
    analyze_received_sizes(&mut sizes, true);
}

/// Benches the signing protocol
fn bench_sign(c: &mut Criterion) {
    let num = participants_num();
    let max_malicious = *MAX_MALICIOUS;
    let mut sizes = Vec::with_capacity(*SAMPLE_SIZE);

    let mut rng = MockCryptoRng::seed_from_u64(42);
    let preps = robust_ecdsa_prepare_presign(num, &mut rng);
    let result = run_protocol(preps.protocols).expect("Prepare sign should not");
    let pk = preps.key_packages[0].1.public_key;

    let mut group = c.benchmark_group("sign");
    group.sample_size(*SAMPLE_SIZE);
    group.bench_function(
        format!("robust_ecdsa_sign_advanced_MAX_MALICIOUS_{max_malicious}_PARTICIPANTS_{num}"),
        |b| {
            b.iter_batched(
                || {
                    let preps = prepare_simulated_sign(&result, pk);
                    // collecting data sizes
                    sizes.push(preps.simulator.get_view_size());
                    preps
                },
                |preps| run_simulated_protocol(preps.participant, preps.protocol, preps.simulator),
                criterion::BatchSize::SmallInput,
            );
        },
    );
    analyze_received_sizes(&mut sizes, true);
}

criterion_group!(benches, bench_presign, bench_sign);
criterion::criterion_main!(benches);

/****************************** Helpers ******************************/
/// Used to simulate robust ecdsa presignatures for benchmarking
fn prepare_simulate_presign(num_participants: usize) -> PreparedPresig {
    // Running presign a first time with snapshots
    let mut rng = MockCryptoRng::seed_from_u64(42);
    let preps = robust_ecdsa_prepare_presign(num_participants, &mut rng);

    let (_, protocolsnapshot) = run_protocol_and_take_snapshots(preps.protocols)
        .expect("Running protocol with snapshot should not have issues");

    // choose the real_participant at random
    let index_real_participant = rng.gen_range(0..num_participants);
    let (real_participant, keygen_out) = preps.key_packages[index_real_participant].clone();

    // recreate rng using by real_participant to generate triples
    let mut rng_copy = MockCryptoRng::seed_from_u64(42);
    for _ in 0..index_real_participant - 1 {
        rng_copy.next_u64();
    }
    let real_participant_rng = MockCryptoRng::seed_from_u64(rng_copy.next_u64());

    let real_protocol = presign(
        &preps.participants,
        real_participant,
        PresignArguments {
            keygen_out,
            threshold: *MAX_MALICIOUS,
        },
        real_participant_rng, // provide the exact same randomness
    )
    .map(|presig| Box::new(presig) as Box<dyn Protocol<Output = PresignOutput>>)
    .expect("Presignature should succeed");

    // now preparing the simulator
    let simulated_protocol =
        Simulator::new(real_participant, protocolsnapshot).expect("Simulator should not be empty");

    PreparedPresig {
        participant: real_participant,
        protocol: real_protocol,
        simulator: simulated_protocol,
    }
}

/// Used to simulate robust ecdsa signatures for benchmarking
fn prepare_simulated_sign(
    result: &[(Participant, PresignOutput)],
    pk: VerifyingKey,
) -> PreparedSimulatedSig {
    let mut rng = MockCryptoRng::seed_from_u64(41);
    let preps = robust_ecdsa_prepare_sign(result, pk, &mut rng);
    let (_, protocolsnapshot) = run_protocol_and_take_snapshots(preps.protocols)
        .expect("Running protocol with snapshot should not have issues");

    // collect all participants
    let participants: Vec<Participant> =
        result.iter().map(|(participant, _)| *participant).collect();
    // choose the real_participant being the coordinator
    let (real_participant, _) = result[preps.index];
    let real_protocol = sign(
        &participants,
        real_participant,
        real_participant,
        preps.derived_pk,
        preps.presig,
        preps.msg_hash,
    )
    .map(|sig| Box::new(sig) as Box<dyn Protocol<Output = SignatureOption>>)
    .expect("Presignature should succeed");

    // now preparing the simulator
    let simulated_protocol =
        Simulator::new(real_participant, protocolsnapshot).expect("Simulator should not be empty");

    PreparedSimulatedSig {
        participant: real_participant,
        protocol: real_protocol,
        simulator: simulated_protocol,
    }
}<|MERGE_RESOLUTION|>--- conflicted
+++ resolved
@@ -5,13 +5,8 @@
 
 mod bench_utils;
 use crate::bench_utils::{
-<<<<<<< HEAD
-    analyze_received_sizes, robust_ecdsa_prepare_presign, robust_ecdsa_prepare_sign,
-    run_simulated_protocol, PreparedOutputs, MAX_MALICIOUS, SAMPLE_SIZE,
-=======
     robust_ecdsa_prepare_presign, robust_ecdsa_prepare_sign, PreparedOutputs, MAX_MALICIOUS,
     SAMPLE_SIZE,
->>>>>>> 74112c46
 };
 use threshold_signatures::{
     ecdsa::{
