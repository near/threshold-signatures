[package]
name = "threshold-signatures"
description = "Threshold Signatures"
repository = "https://github.com/near/threshold-signatures"
version = "0.1.0"
edition = "2021"
license = "MIT"

[dependencies]
auto_ops = "0.3.0"
blstrs = "0.7.1"
borsh = "1.5.7"
byteorder = "1.5.0"
digest = "0.10.7"
ecdsa = { version = "0.16.8", features = ["digest", "hazmat"] }
elliptic-curve = { version = "0.13.5", features = ["serde"] }
frost-core = { version = "2.1.0", default-features = false, features = [
  "serialization",
  "std",
] }
frost-ed25519 = { version = "2.1.0", default-features = false, features = [
  "serialization",
  "std",
] }
frost-secp256k1 = { version = "2.1.0", default-features = false, features = [
  "serialization",
  "std",
] }
futures = "0.3.31"
hex = "0.4.3"
hkdf = "0.12.4"
itertools = "0.14.0"
k256 = { version = "0.13.1", features = [
  "sha256",
  "ecdsa",
  "serde",
  "hash2curve",
] }
keccak = "0.1.5"
# This one cannot be upgraded to remain compatible with frost-core
rand_core = { version = "0.6.4", features = ["getrandom"] }
rmp-serde = "1.1.2"
serde = { version = "1.0.175", features = ["derive"] }
serde_bytes = "0.11.17"
serde_json = "1.0.143"
sha2 = "0.10.9"
sha3 = "0.10.8"
smol = "2.0.2"
subtle = "2.5.0"
thiserror = "2.0.16"
zeroize = "1.8.1"

[features]
default = ["actively_secure_robust_ecdsa"]
actively_secure_robust_ecdsa = []

[dev-dependencies]
criterion = "0.7.0"
bincode = { version = "2.0.1", features = ["serde"] }
rand = "0.8.5"

[[bench]]
name = "main"
harness = false

[profile.test-release]
inherits = "release"
overflow-checks = true
debug = true

[lints.clippy]
# We might revisit these exceptions in the future
missing-const-for-fn = "allow"
trait-duplication-in-bounds = "allow"
missing-errors-doc = "allow"
similar-names = "allow"
many-single-char-names = "allow"
must-use-candidate = "allow"

<<<<<<< HEAD
# TODO: this detected some function which might panic https://github.com/near/threshold-signatures/issues/120
missing-panics-doc = "allow"
=======
# TODO: remove this one https://github.com/near/threshold-signatures/issues/119
cast-possible-truncation = "allow"
>>>>>>> bee9e840
# TODO: this also hit too many cases https://github.com/near/threshold-signatures/issues/122
# should be removed
indexing-slicing = "allow"

# Part of clippy restriction group
panic = "deny"
<<<<<<< HEAD
# TODO: this one should be enabled as well
# assertions-on-result-states = "warn"
# TODO: enable this one
# panic-in-result-fn = "warn"
=======
# TODO: this also hit too many cases https://github.com/near/threshold-signatures/issues/123
# should become warn
panic-in-result-fn = "allow"
>>>>>>> bee9e840

# Lint groups used
nursery = {level = "warn", priority = -1}
pedantic = {level = "warn", priority = -1}<|MERGE_RESOLUTION|>--- conflicted
+++ resolved
@@ -77,29 +77,17 @@
 many-single-char-names = "allow"
 must-use-candidate = "allow"
 
-<<<<<<< HEAD
-# TODO: this detected some function which might panic https://github.com/near/threshold-signatures/issues/120
-missing-panics-doc = "allow"
-=======
 # TODO: remove this one https://github.com/near/threshold-signatures/issues/119
 cast-possible-truncation = "allow"
->>>>>>> bee9e840
 # TODO: this also hit too many cases https://github.com/near/threshold-signatures/issues/122
 # should be removed
 indexing-slicing = "allow"
 
 # Part of clippy restriction group
 panic = "deny"
-<<<<<<< HEAD
-# TODO: this one should be enabled as well
-# assertions-on-result-states = "warn"
-# TODO: enable this one
-# panic-in-result-fn = "warn"
-=======
 # TODO: this also hit too many cases https://github.com/near/threshold-signatures/issues/123
 # should become warn
 panic-in-result-fn = "allow"
->>>>>>> bee9e840
 
 # Lint groups used
 nursery = {level = "warn", priority = -1}
