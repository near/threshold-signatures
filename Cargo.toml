[package]
name = "threshold-signatures"
description = "Threshold Signatures"
repository = "https://github.com/near/threshold-signatures"
version = "0.1.0"
edition = "2021"
license = "MIT"

[dependencies]
auto_ops = "0.3.0"
blstrs = "0.7.1"
borsh = "1.5.7"
byteorder = "1.5.0"
derive_more = { version = "2.0.1", features= ["deref", "deref_mut"]}
digest = "0.10.7"
ecdsa = { version = "0.16.9", features = ["digest", "hazmat"] }
elliptic-curve = { version = "0.13.8", features = ["serde"] }
frost-core = { version = "2.2.0", default-features = false, features = [
  "serialization",
] }
frost-ed25519 = { version = "2.2.0", default-features = false, features = [
  "serialization",
] }
frost-secp256k1 = { version = "2.2.0", default-features = false, features = [
  "serialization",
] }
futures = "0.3.31"
futures-lite = "2.6.1"
hex = "0.4.3"
hkdf = "0.12.4"
k256 = { version = "0.13.4", default-features = false, features = [
  "sha256",
  "ecdsa",
  "serde",
  "hash2curve",
] }
keccak = "0.1.5"
rand = { version = "0.8.5", optional = true }
# This one cannot be upgraded to remain compatible with frost-core
rand_core = { version = "0.6.4" }
rmp-serde = "1.3.0"
serde = { version = "1.0.228", features = ["derive"] }
serde_bytes = "0.11.19"
serde_json = "1.0.145"
sha2 = "0.10.9"
sha3 = "0.10.8"
subtle = "2.6.1"
thiserror = "2.0.17"
zeroize = "1.8.2"

[features]
default = ["actively_secure_robust_ecdsa"]
actively_secure_robust_ecdsa = []
<<<<<<< HEAD
benchmarking = ["fs2", "once_cell"]
=======
benchmarking = ["fs2"]
test-utils = ["rand"]
>>>>>>> f1c517da

[dependencies.fs2]
version = "0.4"
optional = true

[dependencies.once_cell]
version = "1.21.3"
optional = true

[dev-dependencies]
criterion = "0.7.0"
bincode = { version = "2.0.1", features = ["serde"] }
rand = "0.8.5"
rand_core = { version = "0.6.4", features = ["getrandom"]}
threshold-signatures = { path = ".", features = ["test-utils"] }

[[bench]]
name = "main"
harness = false

[profile.test-release]
inherits = "release"
overflow-checks = true
debug = true

[lints.clippy]
# We might revisit these exceptions in the future
missing-const-for-fn = "allow"
trait-duplication-in-bounds = "allow"
missing-errors-doc = "allow"
similar-names = "allow"
many-single-char-names = "allow"
must-use-candidate = "allow"
return-self-not-must-use = "allow"

# TODO: this also hit too many cases https://github.com/near/threshold-signatures/issues/122
# should be removed
indexing-slicing = "allow"

# Part of clippy restriction group
panic = "deny"
panic-in-result-fn = "warn"
unwrap-used = "warn"

# Lint groups used
nursery = {level = "warn", priority = -1}
pedantic = {level = "warn", priority = -1}<|MERGE_RESOLUTION|>--- conflicted
+++ resolved
@@ -51,12 +51,8 @@
 [features]
 default = ["actively_secure_robust_ecdsa"]
 actively_secure_robust_ecdsa = []
-<<<<<<< HEAD
 benchmarking = ["fs2", "once_cell"]
-=======
-benchmarking = ["fs2"]
 test-utils = ["rand"]
->>>>>>> f1c517da
 
 [dependencies.fs2]
 version = "0.4"
