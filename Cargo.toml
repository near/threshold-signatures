--- conflicted
+++ resolved
@@ -32,13 +32,3 @@
 
 [dev-dependencies]
 k256 = { version = "0.13.1", features = ["sha256", "ecdsa", "serde"], optional = false }
-
-<<<<<<< HEAD
-[[example]]
-name = "network-benches"
-path = "examples/network-benches.rs"
-required-features = ["k256"]
-=======
-[features]
-k256 = ["dep:k256"]
->>>>>>> eba5b537
