--- conflicted
+++ resolved
@@ -51,15 +51,12 @@
 [features]
 default = ["actively_secure_robust_ecdsa"]
 actively_secure_robust_ecdsa = []
-<<<<<<< HEAD
 benchmarking = ["fs2"]
+test-utils = ["rand"]
 
 [dependencies.fs2]
 version = "0.4"
 optional = true
-=======
-test-utils = ["rand"]
->>>>>>> 53f928c9
 
 [dev-dependencies]
 criterion = "0.7.0"
