--- conflicted
+++ resolved
@@ -46,16 +46,13 @@
 thiserror = "2.0.16"
 zeroize = "1.8.1"
 
-<<<<<<< HEAD
-
 [features]
 default = ["actively_secure_robust_ecdsa"]
 actively_secure_robust_ecdsa = []
-=======
+
 [dev-dependencies]
 criterion = "0.7.0"
 
 [[bench]]
 name = "main"
-harness = false
->>>>>>> 754e7d7e
+harness = false